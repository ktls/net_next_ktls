--- conflicted
+++ resolved
@@ -18,8 +18,6 @@
 
 #include <mach/cpu.h>
 
-<<<<<<< HEAD
-=======
 #ifndef __ASSEMBLY__
 struct sam9_smc_config {
 	/* Setup register */
@@ -49,7 +47,6 @@
 extern void sam9_smc_write_mode(int id, int cs, struct sam9_smc_config *config);
 #endif
 
->>>>>>> e2920638
 #define AT91_SMC_SETUP		0x00				/* Setup Register for CS n */
 #define		AT91_SMC_NWESETUP	(0x3f << 0)			/* NWE Setup Length */
 #define			AT91_SMC_NWESETUP_(x)	((x) << 0)
