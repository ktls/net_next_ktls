--- conflicted
+++ resolved
@@ -34,11 +34,6 @@
     |        tile: | TODO |
     |          um: | TODO |
     |   unicore32: | TODO |
-<<<<<<< HEAD
     |         x86: |  ok  | 64-bit only
-    |      xtensa: | TODO |
-=======
-    |         x86: |  ok  |
     |      xtensa: |  ok  |
->>>>>>> ca474809
     -----------------------