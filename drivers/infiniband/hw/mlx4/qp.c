/*
 * Copyright (c) 2007 Cisco Systems, Inc. All rights reserved.
 * Copyright (c) 2007, 2008 Mellanox Technologies. All rights reserved.
 *
 * This software is available to you under a choice of one of two
 * licenses.  You may choose to be licensed under the terms of the GNU
 * General Public License (GPL) Version 2, available from the file
 * COPYING in the main directory of this source tree, or the
 * OpenIB.org BSD license below:
 *
 *     Redistribution and use in source and binary forms, with or
 *     without modification, are permitted provided that the following
 *     conditions are met:
 *
 *      - Redistributions of source code must retain the above
 *        copyright notice, this list of conditions and the following
 *        disclaimer.
 *
 *      - Redistributions in binary form must reproduce the above
 *        copyright notice, this list of conditions and the following
 *        disclaimer in the documentation and/or other materials
 *        provided with the distribution.
 *
 * THE SOFTWARE IS PROVIDED "AS IS", WITHOUT WARRANTY OF ANY KIND,
 * EXPRESS OR IMPLIED, INCLUDING BUT NOT LIMITED TO THE WARRANTIES OF
 * MERCHANTABILITY, FITNESS FOR A PARTICULAR PURPOSE AND
 * NONINFRINGEMENT. IN NO EVENT SHALL THE AUTHORS OR COPYRIGHT HOLDERS
 * BE LIABLE FOR ANY CLAIM, DAMAGES OR OTHER LIABILITY, WHETHER IN AN
 * ACTION OF CONTRACT, TORT OR OTHERWISE, ARISING FROM, OUT OF OR IN
 * CONNECTION WITH THE SOFTWARE OR THE USE OR OTHER DEALINGS IN THE
 * SOFTWARE.
 */

#include <linux/log2.h>
#include <linux/etherdevice.h>
#include <net/ip.h>
#include <linux/slab.h>
#include <linux/netdevice.h>

#include <rdma/ib_cache.h>
#include <rdma/ib_pack.h>
#include <rdma/ib_addr.h>
#include <rdma/ib_mad.h>

#include <linux/mlx4/driver.h>
#include <linux/mlx4/qp.h>

#include "mlx4_ib.h"
#include <rdma/mlx4-abi.h>

static void mlx4_ib_lock_cqs(struct mlx4_ib_cq *send_cq,
			     struct mlx4_ib_cq *recv_cq);
static void mlx4_ib_unlock_cqs(struct mlx4_ib_cq *send_cq,
			       struct mlx4_ib_cq *recv_cq);
static int _mlx4_ib_modify_wq(struct ib_wq *ibwq, enum ib_wq_state new_state);

enum {
	MLX4_IB_ACK_REQ_FREQ	= 8,
};

enum {
	MLX4_IB_DEFAULT_SCHED_QUEUE	= 0x83,
	MLX4_IB_DEFAULT_QP0_SCHED_QUEUE	= 0x3f,
	MLX4_IB_LINK_TYPE_IB		= 0,
	MLX4_IB_LINK_TYPE_ETH		= 1
};

enum {
	/*
	 * Largest possible UD header: send with GRH and immediate
	 * data plus 18 bytes for an Ethernet header with VLAN/802.1Q
	 * tag.  (LRH would only use 8 bytes, so Ethernet is the
	 * biggest case)
	 */
	MLX4_IB_UD_HEADER_SIZE		= 82,
	MLX4_IB_LSO_HEADER_SPARE	= 128,
};

struct mlx4_ib_sqp {
	struct mlx4_ib_qp	qp;
	int			pkey_index;
	u32			qkey;
	u32			send_psn;
	struct ib_ud_header	ud_header;
	u8			header_buf[MLX4_IB_UD_HEADER_SIZE];
	struct ib_qp		*roce_v2_gsi;
};

enum {
	MLX4_IB_MIN_SQ_STRIDE	= 6,
	MLX4_IB_CACHE_LINE_SIZE	= 64,
};

enum {
	MLX4_RAW_QP_MTU		= 7,
	MLX4_RAW_QP_MSGMAX	= 31,
};

#ifndef ETH_ALEN
#define ETH_ALEN        6
#endif

static const __be32 mlx4_ib_opcode[] = {
	[IB_WR_SEND]				= cpu_to_be32(MLX4_OPCODE_SEND),
	[IB_WR_LSO]				= cpu_to_be32(MLX4_OPCODE_LSO),
	[IB_WR_SEND_WITH_IMM]			= cpu_to_be32(MLX4_OPCODE_SEND_IMM),
	[IB_WR_RDMA_WRITE]			= cpu_to_be32(MLX4_OPCODE_RDMA_WRITE),
	[IB_WR_RDMA_WRITE_WITH_IMM]		= cpu_to_be32(MLX4_OPCODE_RDMA_WRITE_IMM),
	[IB_WR_RDMA_READ]			= cpu_to_be32(MLX4_OPCODE_RDMA_READ),
	[IB_WR_ATOMIC_CMP_AND_SWP]		= cpu_to_be32(MLX4_OPCODE_ATOMIC_CS),
	[IB_WR_ATOMIC_FETCH_AND_ADD]		= cpu_to_be32(MLX4_OPCODE_ATOMIC_FA),
	[IB_WR_SEND_WITH_INV]			= cpu_to_be32(MLX4_OPCODE_SEND_INVAL),
	[IB_WR_LOCAL_INV]			= cpu_to_be32(MLX4_OPCODE_LOCAL_INVAL),
	[IB_WR_REG_MR]				= cpu_to_be32(MLX4_OPCODE_FMR),
	[IB_WR_MASKED_ATOMIC_CMP_AND_SWP]	= cpu_to_be32(MLX4_OPCODE_MASKED_ATOMIC_CS),
	[IB_WR_MASKED_ATOMIC_FETCH_AND_ADD]	= cpu_to_be32(MLX4_OPCODE_MASKED_ATOMIC_FA),
};

enum mlx4_ib_source_type {
	MLX4_IB_QP_SRC	= 0,
	MLX4_IB_RWQ_SRC	= 1,
};

static struct mlx4_ib_sqp *to_msqp(struct mlx4_ib_qp *mqp)
{
	return container_of(mqp, struct mlx4_ib_sqp, qp);
}

static int is_tunnel_qp(struct mlx4_ib_dev *dev, struct mlx4_ib_qp *qp)
{
	if (!mlx4_is_master(dev->dev))
		return 0;

	return qp->mqp.qpn >= dev->dev->phys_caps.base_tunnel_sqpn &&
	       qp->mqp.qpn < dev->dev->phys_caps.base_tunnel_sqpn +
		8 * MLX4_MFUNC_MAX;
}

static int is_sqp(struct mlx4_ib_dev *dev, struct mlx4_ib_qp *qp)
{
	int proxy_sqp = 0;
	int real_sqp = 0;
	int i;
	/* PPF or Native -- real SQP */
	real_sqp = ((mlx4_is_master(dev->dev) || !mlx4_is_mfunc(dev->dev)) &&
		    qp->mqp.qpn >= dev->dev->phys_caps.base_sqpn &&
		    qp->mqp.qpn <= dev->dev->phys_caps.base_sqpn + 3);
	if (real_sqp)
		return 1;
	/* VF or PF -- proxy SQP */
	if (mlx4_is_mfunc(dev->dev)) {
		for (i = 0; i < dev->dev->caps.num_ports; i++) {
			if (qp->mqp.qpn == dev->dev->caps.spec_qps[i].qp0_proxy ||
			    qp->mqp.qpn == dev->dev->caps.spec_qps[i].qp1_proxy) {
				proxy_sqp = 1;
				break;
			}
		}
	}
	if (proxy_sqp)
		return 1;

	return !!(qp->flags & MLX4_IB_ROCE_V2_GSI_QP);
}

/* used for INIT/CLOSE port logic */
static int is_qp0(struct mlx4_ib_dev *dev, struct mlx4_ib_qp *qp)
{
	int proxy_qp0 = 0;
	int real_qp0 = 0;
	int i;
	/* PPF or Native -- real QP0 */
	real_qp0 = ((mlx4_is_master(dev->dev) || !mlx4_is_mfunc(dev->dev)) &&
		    qp->mqp.qpn >= dev->dev->phys_caps.base_sqpn &&
		    qp->mqp.qpn <= dev->dev->phys_caps.base_sqpn + 1);
	if (real_qp0)
		return 1;
	/* VF or PF -- proxy QP0 */
	if (mlx4_is_mfunc(dev->dev)) {
		for (i = 0; i < dev->dev->caps.num_ports; i++) {
			if (qp->mqp.qpn == dev->dev->caps.spec_qps[i].qp0_proxy) {
				proxy_qp0 = 1;
				break;
			}
		}
	}
	return proxy_qp0;
}

static void *get_wqe(struct mlx4_ib_qp *qp, int offset)
{
	return mlx4_buf_offset(&qp->buf, offset);
}

static void *get_recv_wqe(struct mlx4_ib_qp *qp, int n)
{
	return get_wqe(qp, qp->rq.offset + (n << qp->rq.wqe_shift));
}

static void *get_send_wqe(struct mlx4_ib_qp *qp, int n)
{
	return get_wqe(qp, qp->sq.offset + (n << qp->sq.wqe_shift));
}

/*
 * Stamp a SQ WQE so that it is invalid if prefetched by marking the
 * first four bytes of every 64 byte chunk with
 *     0x7FFFFFF | (invalid_ownership_value << 31).
 *
 * When the max work request size is less than or equal to the WQE
 * basic block size, as an optimization, we can stamp all WQEs with
 * 0xffffffff, and skip the very first chunk of each WQE.
 */
static void stamp_send_wqe(struct mlx4_ib_qp *qp, int n, int size)
{
	__be32 *wqe;
	int i;
	int s;
	int ind;
	void *buf;
	__be32 stamp;
	struct mlx4_wqe_ctrl_seg *ctrl;

	if (qp->sq_max_wqes_per_wr > 1) {
		s = roundup(size, 1U << qp->sq.wqe_shift);
		for (i = 0; i < s; i += 64) {
			ind = (i >> qp->sq.wqe_shift) + n;
			stamp = ind & qp->sq.wqe_cnt ? cpu_to_be32(0x7fffffff) :
						       cpu_to_be32(0xffffffff);
			buf = get_send_wqe(qp, ind & (qp->sq.wqe_cnt - 1));
			wqe = buf + (i & ((1 << qp->sq.wqe_shift) - 1));
			*wqe = stamp;
		}
	} else {
		ctrl = buf = get_send_wqe(qp, n & (qp->sq.wqe_cnt - 1));
		s = (ctrl->qpn_vlan.fence_size & 0x3f) << 4;
		for (i = 64; i < s; i += 64) {
			wqe = buf + i;
			*wqe = cpu_to_be32(0xffffffff);
		}
	}
}

static void post_nop_wqe(struct mlx4_ib_qp *qp, int n, int size)
{
	struct mlx4_wqe_ctrl_seg *ctrl;
	struct mlx4_wqe_inline_seg *inl;
	void *wqe;
	int s;

	ctrl = wqe = get_send_wqe(qp, n & (qp->sq.wqe_cnt - 1));
	s = sizeof(struct mlx4_wqe_ctrl_seg);

	if (qp->ibqp.qp_type == IB_QPT_UD) {
		struct mlx4_wqe_datagram_seg *dgram = wqe + sizeof *ctrl;
		struct mlx4_av *av = (struct mlx4_av *)dgram->av;
		memset(dgram, 0, sizeof *dgram);
		av->port_pd = cpu_to_be32((qp->port << 24) | to_mpd(qp->ibqp.pd)->pdn);
		s += sizeof(struct mlx4_wqe_datagram_seg);
	}

	/* Pad the remainder of the WQE with an inline data segment. */
	if (size > s) {
		inl = wqe + s;
		inl->byte_count = cpu_to_be32(1 << 31 | (size - s - sizeof *inl));
	}
	ctrl->srcrb_flags = 0;
	ctrl->qpn_vlan.fence_size = size / 16;
	/*
	 * Make sure descriptor is fully written before setting ownership bit
	 * (because HW can start executing as soon as we do).
	 */
	wmb();

	ctrl->owner_opcode = cpu_to_be32(MLX4_OPCODE_NOP | MLX4_WQE_CTRL_NEC) |
		(n & qp->sq.wqe_cnt ? cpu_to_be32(1 << 31) : 0);

	stamp_send_wqe(qp, n + qp->sq_spare_wqes, size);
}

/* Post NOP WQE to prevent wrap-around in the middle of WR */
static inline unsigned pad_wraparound(struct mlx4_ib_qp *qp, int ind)
{
	unsigned s = qp->sq.wqe_cnt - (ind & (qp->sq.wqe_cnt - 1));
	if (unlikely(s < qp->sq_max_wqes_per_wr)) {
		post_nop_wqe(qp, ind, s << qp->sq.wqe_shift);
		ind += s;
	}
	return ind;
}

static void mlx4_ib_qp_event(struct mlx4_qp *qp, enum mlx4_event type)
{
	struct ib_event event;
	struct ib_qp *ibqp = &to_mibqp(qp)->ibqp;

	if (type == MLX4_EVENT_TYPE_PATH_MIG)
		to_mibqp(qp)->port = to_mibqp(qp)->alt_port;

	if (ibqp->event_handler) {
		event.device     = ibqp->device;
		event.element.qp = ibqp;
		switch (type) {
		case MLX4_EVENT_TYPE_PATH_MIG:
			event.event = IB_EVENT_PATH_MIG;
			break;
		case MLX4_EVENT_TYPE_COMM_EST:
			event.event = IB_EVENT_COMM_EST;
			break;
		case MLX4_EVENT_TYPE_SQ_DRAINED:
			event.event = IB_EVENT_SQ_DRAINED;
			break;
		case MLX4_EVENT_TYPE_SRQ_QP_LAST_WQE:
			event.event = IB_EVENT_QP_LAST_WQE_REACHED;
			break;
		case MLX4_EVENT_TYPE_WQ_CATAS_ERROR:
			event.event = IB_EVENT_QP_FATAL;
			break;
		case MLX4_EVENT_TYPE_PATH_MIG_FAILED:
			event.event = IB_EVENT_PATH_MIG_ERR;
			break;
		case MLX4_EVENT_TYPE_WQ_INVAL_REQ_ERROR:
			event.event = IB_EVENT_QP_REQ_ERR;
			break;
		case MLX4_EVENT_TYPE_WQ_ACCESS_ERROR:
			event.event = IB_EVENT_QP_ACCESS_ERR;
			break;
		default:
			pr_warn("Unexpected event type %d "
			       "on QP %06x\n", type, qp->qpn);
			return;
		}

		ibqp->event_handler(&event, ibqp->qp_context);
	}
}

static void mlx4_ib_wq_event(struct mlx4_qp *qp, enum mlx4_event type)
{
	pr_warn_ratelimited("Unexpected event type %d on WQ 0x%06x. Events are not supported for WQs\n",
			    type, qp->qpn);
}

static int send_wqe_overhead(enum mlx4_ib_qp_type type, u32 flags)
{
	/*
	 * UD WQEs must have a datagram segment.
	 * RC and UC WQEs might have a remote address segment.
	 * MLX WQEs need two extra inline data segments (for the UD
	 * header and space for the ICRC).
	 */
	switch (type) {
	case MLX4_IB_QPT_UD:
		return sizeof (struct mlx4_wqe_ctrl_seg) +
			sizeof (struct mlx4_wqe_datagram_seg) +
			((flags & MLX4_IB_QP_LSO) ? MLX4_IB_LSO_HEADER_SPARE : 0);
	case MLX4_IB_QPT_PROXY_SMI_OWNER:
	case MLX4_IB_QPT_PROXY_SMI:
	case MLX4_IB_QPT_PROXY_GSI:
		return sizeof (struct mlx4_wqe_ctrl_seg) +
			sizeof (struct mlx4_wqe_datagram_seg) + 64;
	case MLX4_IB_QPT_TUN_SMI_OWNER:
	case MLX4_IB_QPT_TUN_GSI:
		return sizeof (struct mlx4_wqe_ctrl_seg) +
			sizeof (struct mlx4_wqe_datagram_seg);

	case MLX4_IB_QPT_UC:
		return sizeof (struct mlx4_wqe_ctrl_seg) +
			sizeof (struct mlx4_wqe_raddr_seg);
	case MLX4_IB_QPT_RC:
		return sizeof (struct mlx4_wqe_ctrl_seg) +
			sizeof (struct mlx4_wqe_masked_atomic_seg) +
			sizeof (struct mlx4_wqe_raddr_seg);
	case MLX4_IB_QPT_SMI:
	case MLX4_IB_QPT_GSI:
		return sizeof (struct mlx4_wqe_ctrl_seg) +
			ALIGN(MLX4_IB_UD_HEADER_SIZE +
			      DIV_ROUND_UP(MLX4_IB_UD_HEADER_SIZE,
					   MLX4_INLINE_ALIGN) *
			      sizeof (struct mlx4_wqe_inline_seg),
			      sizeof (struct mlx4_wqe_data_seg)) +
			ALIGN(4 +
			      sizeof (struct mlx4_wqe_inline_seg),
			      sizeof (struct mlx4_wqe_data_seg));
	default:
		return sizeof (struct mlx4_wqe_ctrl_seg);
	}
}

static int set_rq_size(struct mlx4_ib_dev *dev, struct ib_qp_cap *cap,
		       int is_user, int has_rq, struct mlx4_ib_qp *qp,
		       u32 inl_recv_sz)
{
	/* Sanity check RQ size before proceeding */
	if (cap->max_recv_wr > dev->dev->caps.max_wqes - MLX4_IB_SQ_MAX_SPARE ||
	    cap->max_recv_sge > min(dev->dev->caps.max_sq_sg, dev->dev->caps.max_rq_sg))
		return -EINVAL;

	if (!has_rq) {
		if (cap->max_recv_wr || inl_recv_sz)
			return -EINVAL;

		qp->rq.wqe_cnt = qp->rq.max_gs = 0;
	} else {
		u32 max_inl_recv_sz = dev->dev->caps.max_rq_sg *
			sizeof(struct mlx4_wqe_data_seg);
		u32 wqe_size;

		/* HW requires >= 1 RQ entry with >= 1 gather entry */
		if (is_user && (!cap->max_recv_wr || !cap->max_recv_sge ||
				inl_recv_sz > max_inl_recv_sz))
			return -EINVAL;

		qp->rq.wqe_cnt	 = roundup_pow_of_two(max(1U, cap->max_recv_wr));
		qp->rq.max_gs	 = roundup_pow_of_two(max(1U, cap->max_recv_sge));
		wqe_size = qp->rq.max_gs * sizeof(struct mlx4_wqe_data_seg);
		qp->rq.wqe_shift = ilog2(max_t(u32, wqe_size, inl_recv_sz));
	}

	/* leave userspace return values as they were, so as not to break ABI */
	if (is_user) {
		cap->max_recv_wr  = qp->rq.max_post = qp->rq.wqe_cnt;
		cap->max_recv_sge = qp->rq.max_gs;
	} else {
		cap->max_recv_wr  = qp->rq.max_post =
			min(dev->dev->caps.max_wqes - MLX4_IB_SQ_MAX_SPARE, qp->rq.wqe_cnt);
		cap->max_recv_sge = min(qp->rq.max_gs,
					min(dev->dev->caps.max_sq_sg,
					    dev->dev->caps.max_rq_sg));
	}

	return 0;
}

static int set_kernel_sq_size(struct mlx4_ib_dev *dev, struct ib_qp_cap *cap,
			      enum mlx4_ib_qp_type type, struct mlx4_ib_qp *qp,
			      bool shrink_wqe)
{
	int s;

	/* Sanity check SQ size before proceeding */
	if (cap->max_send_wr  > (dev->dev->caps.max_wqes - MLX4_IB_SQ_MAX_SPARE) ||
	    cap->max_send_sge > min(dev->dev->caps.max_sq_sg, dev->dev->caps.max_rq_sg) ||
	    cap->max_inline_data + send_wqe_overhead(type, qp->flags) +
	    sizeof (struct mlx4_wqe_inline_seg) > dev->dev->caps.max_sq_desc_sz)
		return -EINVAL;

	/*
	 * For MLX transport we need 2 extra S/G entries:
	 * one for the header and one for the checksum at the end
	 */
	if ((type == MLX4_IB_QPT_SMI || type == MLX4_IB_QPT_GSI ||
	     type & (MLX4_IB_QPT_PROXY_SMI_OWNER | MLX4_IB_QPT_TUN_SMI_OWNER)) &&
	    cap->max_send_sge + 2 > dev->dev->caps.max_sq_sg)
		return -EINVAL;

	s = max(cap->max_send_sge * sizeof (struct mlx4_wqe_data_seg),
		cap->max_inline_data + sizeof (struct mlx4_wqe_inline_seg)) +
		send_wqe_overhead(type, qp->flags);

	if (s > dev->dev->caps.max_sq_desc_sz)
		return -EINVAL;

	/*
	 * Hermon supports shrinking WQEs, such that a single work
	 * request can include multiple units of 1 << wqe_shift.  This
	 * way, work requests can differ in size, and do not have to
	 * be a power of 2 in size, saving memory and speeding up send
	 * WR posting.  Unfortunately, if we do this then the
	 * wqe_index field in CQEs can't be used to look up the WR ID
	 * anymore, so we do this only if selective signaling is off.
	 *
	 * Further, on 32-bit platforms, we can't use vmap() to make
	 * the QP buffer virtually contiguous.  Thus we have to use
	 * constant-sized WRs to make sure a WR is always fully within
	 * a single page-sized chunk.
	 *
	 * Finally, we use NOP work requests to pad the end of the
	 * work queue, to avoid wrap-around in the middle of WR.  We
	 * set NEC bit to avoid getting completions with error for
	 * these NOP WRs, but since NEC is only supported starting
	 * with firmware 2.2.232, we use constant-sized WRs for older
	 * firmware.
	 *
	 * And, since MLX QPs only support SEND, we use constant-sized
	 * WRs in this case.
	 *
	 * We look for the smallest value of wqe_shift such that the
	 * resulting number of wqes does not exceed device
	 * capabilities.
	 *
	 * We set WQE size to at least 64 bytes, this way stamping
	 * invalidates each WQE.
	 */
	if (shrink_wqe && dev->dev->caps.fw_ver >= MLX4_FW_VER_WQE_CTRL_NEC &&
	    qp->sq_signal_bits && BITS_PER_LONG == 64 &&
	    type != MLX4_IB_QPT_SMI && type != MLX4_IB_QPT_GSI &&
	    !(type & (MLX4_IB_QPT_PROXY_SMI_OWNER | MLX4_IB_QPT_PROXY_SMI |
		      MLX4_IB_QPT_PROXY_GSI | MLX4_IB_QPT_TUN_SMI_OWNER)))
		qp->sq.wqe_shift = ilog2(64);
	else
		qp->sq.wqe_shift = ilog2(roundup_pow_of_two(s));

	for (;;) {
		qp->sq_max_wqes_per_wr = DIV_ROUND_UP(s, 1U << qp->sq.wqe_shift);

		/*
		 * We need to leave 2 KB + 1 WR of headroom in the SQ to
		 * allow HW to prefetch.
		 */
		qp->sq_spare_wqes = (2048 >> qp->sq.wqe_shift) + qp->sq_max_wqes_per_wr;
		qp->sq.wqe_cnt = roundup_pow_of_two(cap->max_send_wr *
						    qp->sq_max_wqes_per_wr +
						    qp->sq_spare_wqes);

		if (qp->sq.wqe_cnt <= dev->dev->caps.max_wqes)
			break;

		if (qp->sq_max_wqes_per_wr <= 1)
			return -EINVAL;

		++qp->sq.wqe_shift;
	}

	qp->sq.max_gs = (min(dev->dev->caps.max_sq_desc_sz,
			     (qp->sq_max_wqes_per_wr << qp->sq.wqe_shift)) -
			 send_wqe_overhead(type, qp->flags)) /
		sizeof (struct mlx4_wqe_data_seg);

	qp->buf_size = (qp->rq.wqe_cnt << qp->rq.wqe_shift) +
		(qp->sq.wqe_cnt << qp->sq.wqe_shift);
	if (qp->rq.wqe_shift > qp->sq.wqe_shift) {
		qp->rq.offset = 0;
		qp->sq.offset = qp->rq.wqe_cnt << qp->rq.wqe_shift;
	} else {
		qp->rq.offset = qp->sq.wqe_cnt << qp->sq.wqe_shift;
		qp->sq.offset = 0;
	}

	cap->max_send_wr  = qp->sq.max_post =
		(qp->sq.wqe_cnt - qp->sq_spare_wqes) / qp->sq_max_wqes_per_wr;
	cap->max_send_sge = min(qp->sq.max_gs,
				min(dev->dev->caps.max_sq_sg,
				    dev->dev->caps.max_rq_sg));
	/* We don't support inline sends for kernel QPs (yet) */
	cap->max_inline_data = 0;

	return 0;
}

static int set_user_sq_size(struct mlx4_ib_dev *dev,
			    struct mlx4_ib_qp *qp,
			    struct mlx4_ib_create_qp *ucmd)
{
	/* Sanity check SQ size before proceeding */
	if ((1 << ucmd->log_sq_bb_count) > dev->dev->caps.max_wqes	 ||
	    ucmd->log_sq_stride >
		ilog2(roundup_pow_of_two(dev->dev->caps.max_sq_desc_sz)) ||
	    ucmd->log_sq_stride < MLX4_IB_MIN_SQ_STRIDE)
		return -EINVAL;

	qp->sq.wqe_cnt   = 1 << ucmd->log_sq_bb_count;
	qp->sq.wqe_shift = ucmd->log_sq_stride;

	qp->buf_size = (qp->rq.wqe_cnt << qp->rq.wqe_shift) +
		(qp->sq.wqe_cnt << qp->sq.wqe_shift);

	return 0;
}

static int alloc_proxy_bufs(struct ib_device *dev, struct mlx4_ib_qp *qp)
{
	int i;

	qp->sqp_proxy_rcv =
		kmalloc(sizeof (struct mlx4_ib_buf) * qp->rq.wqe_cnt,
			GFP_KERNEL);
	if (!qp->sqp_proxy_rcv)
		return -ENOMEM;
	for (i = 0; i < qp->rq.wqe_cnt; i++) {
		qp->sqp_proxy_rcv[i].addr =
			kmalloc(sizeof (struct mlx4_ib_proxy_sqp_hdr),
				GFP_KERNEL);
		if (!qp->sqp_proxy_rcv[i].addr)
			goto err;
		qp->sqp_proxy_rcv[i].map =
			ib_dma_map_single(dev, qp->sqp_proxy_rcv[i].addr,
					  sizeof (struct mlx4_ib_proxy_sqp_hdr),
					  DMA_FROM_DEVICE);
		if (ib_dma_mapping_error(dev, qp->sqp_proxy_rcv[i].map)) {
			kfree(qp->sqp_proxy_rcv[i].addr);
			goto err;
		}
	}
	return 0;

err:
	while (i > 0) {
		--i;
		ib_dma_unmap_single(dev, qp->sqp_proxy_rcv[i].map,
				    sizeof (struct mlx4_ib_proxy_sqp_hdr),
				    DMA_FROM_DEVICE);
		kfree(qp->sqp_proxy_rcv[i].addr);
	}
	kfree(qp->sqp_proxy_rcv);
	qp->sqp_proxy_rcv = NULL;
	return -ENOMEM;
}

static void free_proxy_bufs(struct ib_device *dev, struct mlx4_ib_qp *qp)
{
	int i;

	for (i = 0; i < qp->rq.wqe_cnt; i++) {
		ib_dma_unmap_single(dev, qp->sqp_proxy_rcv[i].map,
				    sizeof (struct mlx4_ib_proxy_sqp_hdr),
				    DMA_FROM_DEVICE);
		kfree(qp->sqp_proxy_rcv[i].addr);
	}
	kfree(qp->sqp_proxy_rcv);
}

static int qp_has_rq(struct ib_qp_init_attr *attr)
{
	if (attr->qp_type == IB_QPT_XRC_INI || attr->qp_type == IB_QPT_XRC_TGT)
		return 0;

	return !attr->srq;
}

static int qp0_enabled_vf(struct mlx4_dev *dev, int qpn)
{
	int i;
	for (i = 0; i < dev->caps.num_ports; i++) {
		if (qpn == dev->caps.spec_qps[i].qp0_proxy)
			return !!dev->caps.spec_qps[i].qp0_qkey;
	}
	return 0;
}

static void mlx4_ib_free_qp_counter(struct mlx4_ib_dev *dev,
				    struct mlx4_ib_qp *qp)
{
	mutex_lock(&dev->counters_table[qp->port - 1].mutex);
	mlx4_counter_free(dev->dev, qp->counter_index->index);
	list_del(&qp->counter_index->list);
	mutex_unlock(&dev->counters_table[qp->port - 1].mutex);

	kfree(qp->counter_index);
	qp->counter_index = NULL;
}

static int set_qp_rss(struct mlx4_ib_dev *dev, struct mlx4_ib_rss *rss_ctx,
		      struct ib_qp_init_attr *init_attr,
		      struct mlx4_ib_create_qp_rss *ucmd)
{
	rss_ctx->base_qpn_tbl_sz = init_attr->rwq_ind_tbl->ind_tbl[0]->wq_num |
		(init_attr->rwq_ind_tbl->log_ind_tbl_size << 24);

	if ((ucmd->rx_hash_function == MLX4_IB_RX_HASH_FUNC_TOEPLITZ) &&
	    (dev->dev->caps.flags2 & MLX4_DEV_CAP_FLAG2_RSS_TOP)) {
		memcpy(rss_ctx->rss_key, ucmd->rx_hash_key,
		       MLX4_EN_RSS_KEY_SIZE);
	} else {
		pr_debug("RX Hash function is not supported\n");
		return (-EOPNOTSUPP);
	}

	if ((ucmd->rx_hash_fields_mask & MLX4_IB_RX_HASH_SRC_IPV4) &&
	    (ucmd->rx_hash_fields_mask & MLX4_IB_RX_HASH_DST_IPV4)) {
		rss_ctx->flags = MLX4_RSS_IPV4;
	} else if ((ucmd->rx_hash_fields_mask & MLX4_IB_RX_HASH_SRC_IPV4) ||
		   (ucmd->rx_hash_fields_mask & MLX4_IB_RX_HASH_DST_IPV4)) {
		pr_debug("RX Hash fields_mask is not supported - both IPv4 SRC and DST must be set\n");
		return (-EOPNOTSUPP);
	}

	if ((ucmd->rx_hash_fields_mask & MLX4_IB_RX_HASH_SRC_IPV6) &&
	    (ucmd->rx_hash_fields_mask & MLX4_IB_RX_HASH_DST_IPV6)) {
		rss_ctx->flags |= MLX4_RSS_IPV6;
	} else if ((ucmd->rx_hash_fields_mask & MLX4_IB_RX_HASH_SRC_IPV6) ||
		   (ucmd->rx_hash_fields_mask & MLX4_IB_RX_HASH_DST_IPV6)) {
		pr_debug("RX Hash fields_mask is not supported - both IPv6 SRC and DST must be set\n");
		return (-EOPNOTSUPP);
	}

	if ((ucmd->rx_hash_fields_mask & MLX4_IB_RX_HASH_SRC_PORT_UDP) &&
	    (ucmd->rx_hash_fields_mask & MLX4_IB_RX_HASH_DST_PORT_UDP)) {
		if (!(dev->dev->caps.flags & MLX4_DEV_CAP_FLAG_UDP_RSS)) {
			pr_debug("RX Hash fields_mask for UDP is not supported\n");
			return (-EOPNOTSUPP);
		}

		if (rss_ctx->flags & MLX4_RSS_IPV4) {
			rss_ctx->flags |= MLX4_RSS_UDP_IPV4;
		} else if (rss_ctx->flags & MLX4_RSS_IPV6) {
			rss_ctx->flags |= MLX4_RSS_UDP_IPV6;
		} else {
			pr_debug("RX Hash fields_mask is not supported - UDP must be set with IPv4 or IPv6\n");
			return (-EOPNOTSUPP);
		}
	} else if ((ucmd->rx_hash_fields_mask & MLX4_IB_RX_HASH_SRC_PORT_UDP) ||
		   (ucmd->rx_hash_fields_mask & MLX4_IB_RX_HASH_DST_PORT_UDP)) {
		pr_debug("RX Hash fields_mask is not supported - both UDP SRC and DST must be set\n");
		return (-EOPNOTSUPP);
	}

	if ((ucmd->rx_hash_fields_mask & MLX4_IB_RX_HASH_SRC_PORT_TCP) &&
	    (ucmd->rx_hash_fields_mask & MLX4_IB_RX_HASH_DST_PORT_TCP)) {
		if (rss_ctx->flags & MLX4_RSS_IPV4) {
			rss_ctx->flags |= MLX4_RSS_TCP_IPV4;
		} else if (rss_ctx->flags & MLX4_RSS_IPV6) {
			rss_ctx->flags |= MLX4_RSS_TCP_IPV6;
		} else {
			pr_debug("RX Hash fields_mask is not supported - TCP must be set with IPv4 or IPv6\n");
			return (-EOPNOTSUPP);
		}

	} else if ((ucmd->rx_hash_fields_mask & MLX4_IB_RX_HASH_SRC_PORT_TCP) ||
		   (ucmd->rx_hash_fields_mask & MLX4_IB_RX_HASH_DST_PORT_TCP)) {
		pr_debug("RX Hash fields_mask is not supported - both TCP SRC and DST must be set\n");
		return (-EOPNOTSUPP);
	}

	return 0;
}

static int create_qp_rss(struct mlx4_ib_dev *dev, struct ib_pd *ibpd,
			 struct ib_qp_init_attr *init_attr,
			 struct mlx4_ib_create_qp_rss *ucmd,
			 struct mlx4_ib_qp *qp)
{
	int qpn;
	int err;

	qp->mqp.usage = MLX4_RES_USAGE_USER_VERBS;

	err = mlx4_qp_reserve_range(dev->dev, 1, 1, &qpn, 0, qp->mqp.usage);
	if (err)
		return err;

	err = mlx4_qp_alloc(dev->dev, qpn, &qp->mqp);
	if (err)
		goto err_qpn;

	mutex_init(&qp->mutex);

	INIT_LIST_HEAD(&qp->gid_list);
	INIT_LIST_HEAD(&qp->steering_rules);

	qp->mlx4_ib_qp_type = MLX4_IB_QPT_RAW_PACKET;
	qp->state = IB_QPS_RESET;

	/* Set dummy send resources to be compatible with HV and PRM */
	qp->sq_no_prefetch = 1;
	qp->sq.wqe_cnt = 1;
	qp->sq.wqe_shift = MLX4_IB_MIN_SQ_STRIDE;
	qp->buf_size = qp->sq.wqe_cnt << MLX4_IB_MIN_SQ_STRIDE;
	qp->mtt = (to_mqp(
		   (struct ib_qp *)init_attr->rwq_ind_tbl->ind_tbl[0]))->mtt;

	qp->rss_ctx = kzalloc(sizeof(*qp->rss_ctx), GFP_KERNEL);
	if (!qp->rss_ctx) {
		err = -ENOMEM;
		goto err_qp_alloc;
	}

	err = set_qp_rss(dev, qp->rss_ctx, init_attr, ucmd);
	if (err)
		goto err;

	return 0;

err:
	kfree(qp->rss_ctx);

err_qp_alloc:
	mlx4_qp_remove(dev->dev, &qp->mqp);
	mlx4_qp_free(dev->dev, &qp->mqp);

err_qpn:
	mlx4_qp_release_range(dev->dev, qpn, 1);
	return err;
}

static struct ib_qp *_mlx4_ib_create_qp_rss(struct ib_pd *pd,
					    struct ib_qp_init_attr *init_attr,
					    struct ib_udata *udata)
{
	struct mlx4_ib_qp *qp;
	struct mlx4_ib_create_qp_rss ucmd = {};
	size_t required_cmd_sz;
	int err;

	if (!udata) {
		pr_debug("RSS QP with NULL udata\n");
		return ERR_PTR(-EINVAL);
	}

	if (udata->outlen)
		return ERR_PTR(-EOPNOTSUPP);

	required_cmd_sz = offsetof(typeof(ucmd), reserved1) +
					sizeof(ucmd.reserved1);
	if (udata->inlen < required_cmd_sz) {
		pr_debug("invalid inlen\n");
		return ERR_PTR(-EINVAL);
	}

	if (ib_copy_from_udata(&ucmd, udata, min(sizeof(ucmd), udata->inlen))) {
		pr_debug("copy failed\n");
		return ERR_PTR(-EFAULT);
	}

	if (memchr_inv(ucmd.reserved, 0, sizeof(ucmd.reserved)))
		return ERR_PTR(-EOPNOTSUPP);

	if (ucmd.comp_mask || ucmd.reserved1)
		return ERR_PTR(-EOPNOTSUPP);

	if (udata->inlen > sizeof(ucmd) &&
	    !ib_is_udata_cleared(udata, sizeof(ucmd),
				 udata->inlen - sizeof(ucmd))) {
		pr_debug("inlen is not supported\n");
		return ERR_PTR(-EOPNOTSUPP);
	}

	if (init_attr->qp_type != IB_QPT_RAW_PACKET) {
		pr_debug("RSS QP with unsupported QP type %d\n",
			 init_attr->qp_type);
		return ERR_PTR(-EOPNOTSUPP);
	}

	if (init_attr->create_flags) {
		pr_debug("RSS QP doesn't support create flags\n");
		return ERR_PTR(-EOPNOTSUPP);
	}

	if (init_attr->send_cq || init_attr->cap.max_send_wr) {
		pr_debug("RSS QP with unsupported send attributes\n");
		return ERR_PTR(-EOPNOTSUPP);
	}

	qp = kzalloc(sizeof(*qp), GFP_KERNEL);
	if (!qp)
		return ERR_PTR(-ENOMEM);

	qp->pri.vid = 0xFFFF;
	qp->alt.vid = 0xFFFF;

	err = create_qp_rss(to_mdev(pd->device), pd, init_attr, &ucmd, qp);
	if (err) {
		kfree(qp);
		return ERR_PTR(err);
	}

	qp->ibqp.qp_num = qp->mqp.qpn;

	return &qp->ibqp;
}

/*
 * This function allocates a WQN from a range which is consecutive and aligned
 * to its size. In case the range is full, then it creates a new range and
 * allocates WQN from it. The new range will be used for following allocations.
 */
static int mlx4_ib_alloc_wqn(struct mlx4_ib_ucontext *context,
			     struct mlx4_ib_qp *qp, int range_size, int *wqn)
{
	struct mlx4_ib_dev *dev = to_mdev(context->ibucontext.device);
	struct mlx4_wqn_range *range;
	int err = 0;

	mutex_lock(&context->wqn_ranges_mutex);

	range = list_first_entry_or_null(&context->wqn_ranges_list,
					 struct mlx4_wqn_range, list);

	if (!range || (range->refcount == range->size) || range->dirty) {
		range = kzalloc(sizeof(*range), GFP_KERNEL);
		if (!range) {
			err = -ENOMEM;
			goto out;
		}

		err = mlx4_qp_reserve_range(dev->dev, range_size,
					    range_size, &range->base_wqn, 0,
					    qp->mqp.usage);
		if (err) {
			kfree(range);
			goto out;
		}

		range->size = range_size;
		list_add(&range->list, &context->wqn_ranges_list);
	} else if (range_size != 1) {
		/*
		 * Requesting a new range (>1) when last range is still open, is
		 * not valid.
		 */
		err = -EINVAL;
		goto out;
	}

	qp->wqn_range = range;

	*wqn = range->base_wqn + range->refcount;

	range->refcount++;

out:
	mutex_unlock(&context->wqn_ranges_mutex);

	return err;
}

static void mlx4_ib_release_wqn(struct mlx4_ib_ucontext *context,
				struct mlx4_ib_qp *qp, bool dirty_release)
{
	struct mlx4_ib_dev *dev = to_mdev(context->ibucontext.device);
	struct mlx4_wqn_range *range;

	mutex_lock(&context->wqn_ranges_mutex);

	range = qp->wqn_range;

	range->refcount--;
	if (!range->refcount) {
		mlx4_qp_release_range(dev->dev, range->base_wqn,
				      range->size);
		list_del(&range->list);
		kfree(range);
	} else if (dirty_release) {
	/*
	 * A range which one of its WQNs is destroyed, won't be able to be
	 * reused for further WQN allocations.
	 * The next created WQ will allocate a new range.
	 */
		range->dirty = 1;
	}

	mutex_unlock(&context->wqn_ranges_mutex);
}

static int create_qp_common(struct mlx4_ib_dev *dev, struct ib_pd *pd,
			    enum mlx4_ib_source_type src,
			    struct ib_qp_init_attr *init_attr,
			    struct ib_udata *udata, int sqpn,
			    struct mlx4_ib_qp **caller_qp)
{
	int qpn;
	int err;
	struct ib_qp_cap backup_cap;
	struct mlx4_ib_sqp *sqp = NULL;
	struct mlx4_ib_qp *qp;
	enum mlx4_ib_qp_type qp_type = (enum mlx4_ib_qp_type) init_attr->qp_type;
	struct mlx4_ib_cq *mcq;
	unsigned long flags;
	int range_size = 0;

	/* When tunneling special qps, we use a plain UD qp */
	if (sqpn) {
		if (mlx4_is_mfunc(dev->dev) &&
		    (!mlx4_is_master(dev->dev) ||
		     !(init_attr->create_flags & MLX4_IB_SRIOV_SQP))) {
			if (init_attr->qp_type == IB_QPT_GSI)
				qp_type = MLX4_IB_QPT_PROXY_GSI;
			else {
				if (mlx4_is_master(dev->dev) ||
				    qp0_enabled_vf(dev->dev, sqpn))
					qp_type = MLX4_IB_QPT_PROXY_SMI_OWNER;
				else
					qp_type = MLX4_IB_QPT_PROXY_SMI;
			}
		}
		qpn = sqpn;
		/* add extra sg entry for tunneling */
		init_attr->cap.max_recv_sge++;
	} else if (init_attr->create_flags & MLX4_IB_SRIOV_TUNNEL_QP) {
		struct mlx4_ib_qp_tunnel_init_attr *tnl_init =
			container_of(init_attr,
				     struct mlx4_ib_qp_tunnel_init_attr, init_attr);
		if ((tnl_init->proxy_qp_type != IB_QPT_SMI &&
		     tnl_init->proxy_qp_type != IB_QPT_GSI)   ||
		    !mlx4_is_master(dev->dev))
			return -EINVAL;
		if (tnl_init->proxy_qp_type == IB_QPT_GSI)
			qp_type = MLX4_IB_QPT_TUN_GSI;
		else if (tnl_init->slave == mlx4_master_func_num(dev->dev) ||
			 mlx4_vf_smi_enabled(dev->dev, tnl_init->slave,
					     tnl_init->port))
			qp_type = MLX4_IB_QPT_TUN_SMI_OWNER;
		else
			qp_type = MLX4_IB_QPT_TUN_SMI;
		/* we are definitely in the PPF here, since we are creating
		 * tunnel QPs. base_tunnel_sqpn is therefore valid. */
		qpn = dev->dev->phys_caps.base_tunnel_sqpn + 8 * tnl_init->slave
			+ tnl_init->proxy_qp_type * 2 + tnl_init->port - 1;
		sqpn = qpn;
	}

	if (!*caller_qp) {
		if (qp_type == MLX4_IB_QPT_SMI || qp_type == MLX4_IB_QPT_GSI ||
		    (qp_type & (MLX4_IB_QPT_PROXY_SMI | MLX4_IB_QPT_PROXY_SMI_OWNER |
				MLX4_IB_QPT_PROXY_GSI | MLX4_IB_QPT_TUN_SMI_OWNER))) {
			sqp = kzalloc(sizeof(struct mlx4_ib_sqp), GFP_KERNEL);
			if (!sqp)
				return -ENOMEM;
			qp = &sqp->qp;
			qp->pri.vid = 0xFFFF;
			qp->alt.vid = 0xFFFF;
		} else {
			qp = kzalloc(sizeof(struct mlx4_ib_qp), GFP_KERNEL);
			if (!qp)
				return -ENOMEM;
			qp->pri.vid = 0xFFFF;
			qp->alt.vid = 0xFFFF;
		}
	} else
		qp = *caller_qp;

	qp->mlx4_ib_qp_type = qp_type;

	mutex_init(&qp->mutex);
	spin_lock_init(&qp->sq.lock);
	spin_lock_init(&qp->rq.lock);
	INIT_LIST_HEAD(&qp->gid_list);
	INIT_LIST_HEAD(&qp->steering_rules);

	qp->state	 = IB_QPS_RESET;
	if (init_attr->sq_sig_type == IB_SIGNAL_ALL_WR)
		qp->sq_signal_bits = cpu_to_be32(MLX4_WQE_CTRL_CQ_UPDATE);


	if (pd->uobject) {
		union {
			struct mlx4_ib_create_qp qp;
			struct mlx4_ib_create_wq wq;
		} ucmd;
		size_t copy_len;

		copy_len = (src == MLX4_IB_QP_SRC) ?
			   sizeof(struct mlx4_ib_create_qp) :
			   min(sizeof(struct mlx4_ib_create_wq), udata->inlen);

		if (ib_copy_from_udata(&ucmd, udata, copy_len)) {
			err = -EFAULT;
			goto err;
		}

		if (src == MLX4_IB_RWQ_SRC) {
			if (ucmd.wq.comp_mask || ucmd.wq.reserved[0] ||
			    ucmd.wq.reserved[1] || ucmd.wq.reserved[2]) {
				pr_debug("user command isn't supported\n");
				err = -EOPNOTSUPP;
				goto err;
			}

			if (ucmd.wq.log_range_size >
			    ilog2(dev->dev->caps.max_rss_tbl_sz)) {
				pr_debug("WQN range size must be equal or smaller than %d\n",
					 dev->dev->caps.max_rss_tbl_sz);
				err = -EOPNOTSUPP;
				goto err;
			}
			range_size = 1 << ucmd.wq.log_range_size;
		} else {
			qp->inl_recv_sz = ucmd.qp.inl_recv_sz;
		}

		err = set_rq_size(dev, &init_attr->cap, !!pd->uobject,
				  qp_has_rq(init_attr), qp, qp->inl_recv_sz);
		if (err)
			goto err;

		if (src == MLX4_IB_QP_SRC) {
			qp->sq_no_prefetch = ucmd.qp.sq_no_prefetch;

			err = set_user_sq_size(dev, qp,
					       (struct mlx4_ib_create_qp *)
					       &ucmd);
			if (err)
				goto err;
		} else {
			qp->sq_no_prefetch = 1;
			qp->sq.wqe_cnt = 1;
			qp->sq.wqe_shift = MLX4_IB_MIN_SQ_STRIDE;
			/* Allocated buffer expects to have at least that SQ
			 * size.
			 */
			qp->buf_size = (qp->rq.wqe_cnt << qp->rq.wqe_shift) +
				(qp->sq.wqe_cnt << qp->sq.wqe_shift);
		}

		qp->umem = ib_umem_get(pd->uobject->context,
				(src == MLX4_IB_QP_SRC) ? ucmd.qp.buf_addr :
				ucmd.wq.buf_addr, qp->buf_size, 0, 0);
		if (IS_ERR(qp->umem)) {
			err = PTR_ERR(qp->umem);
			goto err;
		}

		err = mlx4_mtt_init(dev->dev, ib_umem_page_count(qp->umem),
				    qp->umem->page_shift, &qp->mtt);
		if (err)
			goto err_buf;

		err = mlx4_ib_umem_write_mtt(dev, &qp->mtt, qp->umem);
		if (err)
			goto err_mtt;

		if (qp_has_rq(init_attr)) {
			err = mlx4_ib_db_map_user(to_mucontext(pd->uobject->context),
				(src == MLX4_IB_QP_SRC) ? ucmd.qp.db_addr :
				ucmd.wq.db_addr, &qp->db);
			if (err)
				goto err_mtt;
		}
		qp->mqp.usage = MLX4_RES_USAGE_USER_VERBS;
	} else {
		err = set_rq_size(dev, &init_attr->cap, !!pd->uobject,
				  qp_has_rq(init_attr), qp, 0);
		if (err)
			goto err;

		qp->sq_no_prefetch = 0;

		if (init_attr->create_flags & IB_QP_CREATE_IPOIB_UD_LSO)
			qp->flags |= MLX4_IB_QP_LSO;

		if (init_attr->create_flags & IB_QP_CREATE_NETIF_QP) {
			if (dev->steering_support ==
			    MLX4_STEERING_MODE_DEVICE_MANAGED)
				qp->flags |= MLX4_IB_QP_NETIF;
			else
				goto err;
		}

		memcpy(&backup_cap, &init_attr->cap, sizeof(backup_cap));
		err = set_kernel_sq_size(dev, &init_attr->cap,
					 qp_type, qp, true);
		if (err)
			goto err;

		if (qp_has_rq(init_attr)) {
			err = mlx4_db_alloc(dev->dev, &qp->db, 0);
			if (err)
				goto err;

			*qp->db.db = 0;
		}

		if (mlx4_buf_alloc(dev->dev, qp->buf_size, qp->buf_size,
				   &qp->buf)) {
			memcpy(&init_attr->cap, &backup_cap,
			       sizeof(backup_cap));
			err = set_kernel_sq_size(dev, &init_attr->cap, qp_type,
						 qp, false);
			if (err)
				goto err_db;

			if (mlx4_buf_alloc(dev->dev, qp->buf_size,
					   PAGE_SIZE * 2, &qp->buf)) {
				err = -ENOMEM;
				goto err_db;
			}
		}

		err = mlx4_mtt_init(dev->dev, qp->buf.npages, qp->buf.page_shift,
				    &qp->mtt);
		if (err)
			goto err_buf;

		err = mlx4_buf_write_mtt(dev->dev, &qp->mtt, &qp->buf);
		if (err)
			goto err_mtt;

<<<<<<< HEAD
		qp->sq.wrid = kmalloc_array(qp->sq.wqe_cnt, sizeof(u64),
					GFP_KERNEL | __GFP_NOWARN);
		if (!qp->sq.wrid)
			qp->sq.wrid = __vmalloc(qp->sq.wqe_cnt * sizeof(u64),
						GFP_KERNEL, PAGE_KERNEL);
		qp->rq.wrid = kmalloc_array(qp->rq.wqe_cnt, sizeof(u64),
					GFP_KERNEL | __GFP_NOWARN);
		if (!qp->rq.wrid)
			qp->rq.wrid = __vmalloc(qp->rq.wqe_cnt * sizeof(u64),
						GFP_KERNEL, PAGE_KERNEL);
=======
		qp->sq.wrid = kvmalloc_array(qp->sq.wqe_cnt,
					     sizeof(u64), GFP_KERNEL);
		qp->rq.wrid = kvmalloc_array(qp->rq.wqe_cnt,
					     sizeof(u64), GFP_KERNEL);
>>>>>>> bb176f67
		if (!qp->sq.wrid || !qp->rq.wrid) {
			err = -ENOMEM;
			goto err_wrid;
		}
		qp->mqp.usage = MLX4_RES_USAGE_DRIVER;
	}

	if (sqpn) {
		if (qp->mlx4_ib_qp_type & (MLX4_IB_QPT_PROXY_SMI_OWNER |
		    MLX4_IB_QPT_PROXY_SMI | MLX4_IB_QPT_PROXY_GSI)) {
			if (alloc_proxy_bufs(pd->device, qp)) {
				err = -ENOMEM;
				goto err_wrid;
			}
		}
	} else if (src == MLX4_IB_RWQ_SRC) {
		err = mlx4_ib_alloc_wqn(to_mucontext(pd->uobject->context), qp,
					range_size, &qpn);
		if (err)
			goto err_wrid;
	} else {
		/* Raw packet QPNs may not have bits 6,7 set in their qp_num;
		 * otherwise, the WQE BlueFlame setup flow wrongly causes
		 * VLAN insertion. */
		if (init_attr->qp_type == IB_QPT_RAW_PACKET)
			err = mlx4_qp_reserve_range(dev->dev, 1, 1, &qpn,
						    (init_attr->cap.max_send_wr ?
						     MLX4_RESERVE_ETH_BF_QP : 0) |
						    (init_attr->cap.max_recv_wr ?
						     MLX4_RESERVE_A0_QP : 0),
						    qp->mqp.usage);
		else
			if (qp->flags & MLX4_IB_QP_NETIF)
				err = mlx4_ib_steer_qp_alloc(dev, 1, &qpn);
			else
				err = mlx4_qp_reserve_range(dev->dev, 1, 1,
							    &qpn, 0, qp->mqp.usage);
		if (err)
			goto err_proxy;
	}

	if (init_attr->create_flags & IB_QP_CREATE_BLOCK_MULTICAST_LOOPBACK)
		qp->flags |= MLX4_IB_QP_BLOCK_MULTICAST_LOOPBACK;

	err = mlx4_qp_alloc(dev->dev, qpn, &qp->mqp);
	if (err)
		goto err_qpn;

	if (init_attr->qp_type == IB_QPT_XRC_TGT)
		qp->mqp.qpn |= (1 << 23);

	/*
	 * Hardware wants QPN written in big-endian order (after
	 * shifting) for send doorbell.  Precompute this value to save
	 * a little bit when posting sends.
	 */
	qp->doorbell_qpn = swab32(qp->mqp.qpn << 8);

	qp->mqp.event = (src == MLX4_IB_QP_SRC) ? mlx4_ib_qp_event :
						  mlx4_ib_wq_event;

	if (!*caller_qp)
		*caller_qp = qp;

	spin_lock_irqsave(&dev->reset_flow_resource_lock, flags);
	mlx4_ib_lock_cqs(to_mcq(init_attr->send_cq),
			 to_mcq(init_attr->recv_cq));
	/* Maintain device to QPs access, needed for further handling
	 * via reset flow
	 */
	list_add_tail(&qp->qps_list, &dev->qp_list);
	/* Maintain CQ to QPs access, needed for further handling
	 * via reset flow
	 */
	mcq = to_mcq(init_attr->send_cq);
	list_add_tail(&qp->cq_send_list, &mcq->send_qp_list);
	mcq = to_mcq(init_attr->recv_cq);
	list_add_tail(&qp->cq_recv_list, &mcq->recv_qp_list);
	mlx4_ib_unlock_cqs(to_mcq(init_attr->send_cq),
			   to_mcq(init_attr->recv_cq));
	spin_unlock_irqrestore(&dev->reset_flow_resource_lock, flags);
	return 0;

err_qpn:
	if (!sqpn) {
		if (qp->flags & MLX4_IB_QP_NETIF)
			mlx4_ib_steer_qp_free(dev, qpn, 1);
		else if (src == MLX4_IB_RWQ_SRC)
			mlx4_ib_release_wqn(to_mucontext(pd->uobject->context),
					    qp, 0);
		else
			mlx4_qp_release_range(dev->dev, qpn, 1);
	}
err_proxy:
	if (qp->mlx4_ib_qp_type == MLX4_IB_QPT_PROXY_GSI)
		free_proxy_bufs(pd->device, qp);
err_wrid:
	if (pd->uobject) {
		if (qp_has_rq(init_attr))
			mlx4_ib_db_unmap_user(to_mucontext(pd->uobject->context), &qp->db);
	} else {
		kvfree(qp->sq.wrid);
		kvfree(qp->rq.wrid);
	}

err_mtt:
	mlx4_mtt_cleanup(dev->dev, &qp->mtt);

err_buf:
	if (pd->uobject)
		ib_umem_release(qp->umem);
	else
		mlx4_buf_free(dev->dev, qp->buf_size, &qp->buf);

err_db:
	if (!pd->uobject && qp_has_rq(init_attr))
		mlx4_db_free(dev->dev, &qp->db);

err:
	if (sqp)
		kfree(sqp);
	else if (!*caller_qp)
		kfree(qp);
	return err;
}

static enum mlx4_qp_state to_mlx4_state(enum ib_qp_state state)
{
	switch (state) {
	case IB_QPS_RESET:	return MLX4_QP_STATE_RST;
	case IB_QPS_INIT:	return MLX4_QP_STATE_INIT;
	case IB_QPS_RTR:	return MLX4_QP_STATE_RTR;
	case IB_QPS_RTS:	return MLX4_QP_STATE_RTS;
	case IB_QPS_SQD:	return MLX4_QP_STATE_SQD;
	case IB_QPS_SQE:	return MLX4_QP_STATE_SQER;
	case IB_QPS_ERR:	return MLX4_QP_STATE_ERR;
	default:		return -1;
	}
}

static void mlx4_ib_lock_cqs(struct mlx4_ib_cq *send_cq, struct mlx4_ib_cq *recv_cq)
	__acquires(&send_cq->lock) __acquires(&recv_cq->lock)
{
	if (send_cq == recv_cq) {
		spin_lock(&send_cq->lock);
		__acquire(&recv_cq->lock);
	} else if (send_cq->mcq.cqn < recv_cq->mcq.cqn) {
		spin_lock(&send_cq->lock);
		spin_lock_nested(&recv_cq->lock, SINGLE_DEPTH_NESTING);
	} else {
		spin_lock(&recv_cq->lock);
		spin_lock_nested(&send_cq->lock, SINGLE_DEPTH_NESTING);
	}
}

static void mlx4_ib_unlock_cqs(struct mlx4_ib_cq *send_cq, struct mlx4_ib_cq *recv_cq)
	__releases(&send_cq->lock) __releases(&recv_cq->lock)
{
	if (send_cq == recv_cq) {
		__release(&recv_cq->lock);
		spin_unlock(&send_cq->lock);
	} else if (send_cq->mcq.cqn < recv_cq->mcq.cqn) {
		spin_unlock(&recv_cq->lock);
		spin_unlock(&send_cq->lock);
	} else {
		spin_unlock(&send_cq->lock);
		spin_unlock(&recv_cq->lock);
	}
}

static void del_gid_entries(struct mlx4_ib_qp *qp)
{
	struct mlx4_ib_gid_entry *ge, *tmp;

	list_for_each_entry_safe(ge, tmp, &qp->gid_list, list) {
		list_del(&ge->list);
		kfree(ge);
	}
}

static struct mlx4_ib_pd *get_pd(struct mlx4_ib_qp *qp)
{
	if (qp->ibqp.qp_type == IB_QPT_XRC_TGT)
		return to_mpd(to_mxrcd(qp->ibqp.xrcd)->pd);
	else
		return to_mpd(qp->ibqp.pd);
}

static void get_cqs(struct mlx4_ib_qp *qp, enum mlx4_ib_source_type src,
		    struct mlx4_ib_cq **send_cq, struct mlx4_ib_cq **recv_cq)
{
	switch (qp->ibqp.qp_type) {
	case IB_QPT_XRC_TGT:
		*send_cq = to_mcq(to_mxrcd(qp->ibqp.xrcd)->cq);
		*recv_cq = *send_cq;
		break;
	case IB_QPT_XRC_INI:
		*send_cq = to_mcq(qp->ibqp.send_cq);
		*recv_cq = *send_cq;
		break;
	default:
		*recv_cq = (src == MLX4_IB_QP_SRC) ? to_mcq(qp->ibqp.recv_cq) :
						     to_mcq(qp->ibwq.cq);
		*send_cq = (src == MLX4_IB_QP_SRC) ? to_mcq(qp->ibqp.send_cq) :
						     *recv_cq;
		break;
	}
}

static void destroy_qp_rss(struct mlx4_ib_dev *dev, struct mlx4_ib_qp *qp)
{
	if (qp->state != IB_QPS_RESET) {
		int i;

		for (i = 0; i < (1 << qp->ibqp.rwq_ind_tbl->log_ind_tbl_size);
		     i++) {
			struct ib_wq *ibwq = qp->ibqp.rwq_ind_tbl->ind_tbl[i];
			struct mlx4_ib_qp *wq =	to_mqp((struct ib_qp *)ibwq);

			mutex_lock(&wq->mutex);

			wq->rss_usecnt--;

			mutex_unlock(&wq->mutex);
		}

		if (mlx4_qp_modify(dev->dev, NULL, to_mlx4_state(qp->state),
				   MLX4_QP_STATE_RST, NULL, 0, 0, &qp->mqp))
			pr_warn("modify QP %06x to RESET failed.\n",
				qp->mqp.qpn);
	}

	mlx4_qp_remove(dev->dev, &qp->mqp);
	mlx4_qp_free(dev->dev, &qp->mqp);
	mlx4_qp_release_range(dev->dev, qp->mqp.qpn, 1);
	del_gid_entries(qp);
	kfree(qp->rss_ctx);
}

static void destroy_qp_common(struct mlx4_ib_dev *dev, struct mlx4_ib_qp *qp,
			      enum mlx4_ib_source_type src, int is_user)
{
	struct mlx4_ib_cq *send_cq, *recv_cq;
	unsigned long flags;

	if (qp->state != IB_QPS_RESET) {
		if (mlx4_qp_modify(dev->dev, NULL, to_mlx4_state(qp->state),
				   MLX4_QP_STATE_RST, NULL, 0, 0, &qp->mqp))
			pr_warn("modify QP %06x to RESET failed.\n",
			       qp->mqp.qpn);
		if (qp->pri.smac || (!qp->pri.smac && qp->pri.smac_port)) {
			mlx4_unregister_mac(dev->dev, qp->pri.smac_port, qp->pri.smac);
			qp->pri.smac = 0;
			qp->pri.smac_port = 0;
		}
		if (qp->alt.smac) {
			mlx4_unregister_mac(dev->dev, qp->alt.smac_port, qp->alt.smac);
			qp->alt.smac = 0;
		}
		if (qp->pri.vid < 0x1000) {
			mlx4_unregister_vlan(dev->dev, qp->pri.vlan_port, qp->pri.vid);
			qp->pri.vid = 0xFFFF;
			qp->pri.candidate_vid = 0xFFFF;
			qp->pri.update_vid = 0;
		}
		if (qp->alt.vid < 0x1000) {
			mlx4_unregister_vlan(dev->dev, qp->alt.vlan_port, qp->alt.vid);
			qp->alt.vid = 0xFFFF;
			qp->alt.candidate_vid = 0xFFFF;
			qp->alt.update_vid = 0;
		}
	}

	get_cqs(qp, src, &send_cq, &recv_cq);

	spin_lock_irqsave(&dev->reset_flow_resource_lock, flags);
	mlx4_ib_lock_cqs(send_cq, recv_cq);

	/* del from lists under both locks above to protect reset flow paths */
	list_del(&qp->qps_list);
	list_del(&qp->cq_send_list);
	list_del(&qp->cq_recv_list);
	if (!is_user) {
		__mlx4_ib_cq_clean(recv_cq, qp->mqp.qpn,
				 qp->ibqp.srq ? to_msrq(qp->ibqp.srq): NULL);
		if (send_cq != recv_cq)
			__mlx4_ib_cq_clean(send_cq, qp->mqp.qpn, NULL);
	}

	mlx4_qp_remove(dev->dev, &qp->mqp);

	mlx4_ib_unlock_cqs(send_cq, recv_cq);
	spin_unlock_irqrestore(&dev->reset_flow_resource_lock, flags);

	mlx4_qp_free(dev->dev, &qp->mqp);

	if (!is_sqp(dev, qp) && !is_tunnel_qp(dev, qp)) {
		if (qp->flags & MLX4_IB_QP_NETIF)
			mlx4_ib_steer_qp_free(dev, qp->mqp.qpn, 1);
		else if (src == MLX4_IB_RWQ_SRC)
			mlx4_ib_release_wqn(to_mucontext(
					    qp->ibwq.uobject->context), qp, 1);
		else
			mlx4_qp_release_range(dev->dev, qp->mqp.qpn, 1);
	}

	mlx4_mtt_cleanup(dev->dev, &qp->mtt);

	if (is_user) {
		if (qp->rq.wqe_cnt) {
			struct mlx4_ib_ucontext *mcontext = !src ?
				to_mucontext(qp->ibqp.uobject->context) :
				to_mucontext(qp->ibwq.uobject->context);
			mlx4_ib_db_unmap_user(mcontext, &qp->db);
		}
		ib_umem_release(qp->umem);
	} else {
		kvfree(qp->sq.wrid);
		kvfree(qp->rq.wrid);
		if (qp->mlx4_ib_qp_type & (MLX4_IB_QPT_PROXY_SMI_OWNER |
		    MLX4_IB_QPT_PROXY_SMI | MLX4_IB_QPT_PROXY_GSI))
			free_proxy_bufs(&dev->ib_dev, qp);
		mlx4_buf_free(dev->dev, qp->buf_size, &qp->buf);
		if (qp->rq.wqe_cnt)
			mlx4_db_free(dev->dev, &qp->db);
	}

	del_gid_entries(qp);
}

static u32 get_sqp_num(struct mlx4_ib_dev *dev, struct ib_qp_init_attr *attr)
{
	/* Native or PPF */
	if (!mlx4_is_mfunc(dev->dev) ||
	    (mlx4_is_master(dev->dev) &&
	     attr->create_flags & MLX4_IB_SRIOV_SQP)) {
		return  dev->dev->phys_caps.base_sqpn +
			(attr->qp_type == IB_QPT_SMI ? 0 : 2) +
			attr->port_num - 1;
	}
	/* PF or VF -- creating proxies */
	if (attr->qp_type == IB_QPT_SMI)
		return dev->dev->caps.spec_qps[attr->port_num - 1].qp0_proxy;
	else
		return dev->dev->caps.spec_qps[attr->port_num - 1].qp1_proxy;
}

static struct ib_qp *_mlx4_ib_create_qp(struct ib_pd *pd,
					struct ib_qp_init_attr *init_attr,
					struct ib_udata *udata)
{
	struct mlx4_ib_qp *qp = NULL;
	int err;
	int sup_u_create_flags = MLX4_IB_QP_BLOCK_MULTICAST_LOOPBACK;
	u16 xrcdn = 0;

<<<<<<< HEAD
=======
	if (init_attr->rwq_ind_tbl)
		return _mlx4_ib_create_qp_rss(pd, init_attr, udata);

>>>>>>> bb176f67
	/*
	 * We only support LSO, vendor flag1, and multicast loopback blocking,
	 * and only for kernel UD QPs.
	 */
	if (init_attr->create_flags & ~(MLX4_IB_QP_LSO |
					MLX4_IB_QP_BLOCK_MULTICAST_LOOPBACK |
					MLX4_IB_SRIOV_TUNNEL_QP |
					MLX4_IB_SRIOV_SQP |
					MLX4_IB_QP_NETIF |
					MLX4_IB_QP_CREATE_ROCE_V2_GSI))
		return ERR_PTR(-EINVAL);

	if (init_attr->create_flags & IB_QP_CREATE_NETIF_QP) {
		if (init_attr->qp_type != IB_QPT_UD)
			return ERR_PTR(-EINVAL);
	}

	if (init_attr->create_flags) {
		if (udata && init_attr->create_flags & ~(sup_u_create_flags))
			return ERR_PTR(-EINVAL);

		if ((init_attr->create_flags & ~(MLX4_IB_SRIOV_SQP |
						 MLX4_IB_QP_CREATE_ROCE_V2_GSI  |
						 MLX4_IB_QP_BLOCK_MULTICAST_LOOPBACK) &&
		     init_attr->qp_type != IB_QPT_UD) ||
		    (init_attr->create_flags & MLX4_IB_SRIOV_SQP &&
		     init_attr->qp_type > IB_QPT_GSI) ||
		    (init_attr->create_flags & MLX4_IB_QP_CREATE_ROCE_V2_GSI &&
		     init_attr->qp_type != IB_QPT_GSI))
			return ERR_PTR(-EINVAL);
	}

	switch (init_attr->qp_type) {
	case IB_QPT_XRC_TGT:
		pd = to_mxrcd(init_attr->xrcd)->pd;
		xrcdn = to_mxrcd(init_attr->xrcd)->xrcdn;
		init_attr->send_cq = to_mxrcd(init_attr->xrcd)->cq;
		/* fall through */
	case IB_QPT_XRC_INI:
		if (!(to_mdev(pd->device)->dev->caps.flags & MLX4_DEV_CAP_FLAG_XRC))
			return ERR_PTR(-ENOSYS);
		init_attr->recv_cq = init_attr->send_cq;
		/* fall through */
	case IB_QPT_RC:
	case IB_QPT_UC:
	case IB_QPT_RAW_PACKET:
		qp = kzalloc(sizeof(*qp), GFP_KERNEL);
		if (!qp)
			return ERR_PTR(-ENOMEM);
		qp->pri.vid = 0xFFFF;
		qp->alt.vid = 0xFFFF;
		/* fall through */
	case IB_QPT_UD:
	{
<<<<<<< HEAD
		err = create_qp_common(to_mdev(pd->device), pd, init_attr,
				       udata, 0, &qp);
=======
		err = create_qp_common(to_mdev(pd->device), pd,	MLX4_IB_QP_SRC,
				       init_attr, udata, 0, &qp);
>>>>>>> bb176f67
		if (err) {
			kfree(qp);
			return ERR_PTR(err);
		}

		qp->ibqp.qp_num = qp->mqp.qpn;
		qp->xrcdn = xrcdn;

		break;
	}
	case IB_QPT_SMI:
	case IB_QPT_GSI:
	{
		int sqpn;

		/* Userspace is not allowed to create special QPs: */
		if (udata)
			return ERR_PTR(-EINVAL);
		if (init_attr->create_flags & MLX4_IB_QP_CREATE_ROCE_V2_GSI) {
			int res = mlx4_qp_reserve_range(to_mdev(pd->device)->dev,
							1, 1, &sqpn, 0,
							MLX4_RES_USAGE_DRIVER);

			if (res)
				return ERR_PTR(res);
		} else {
			sqpn = get_sqp_num(to_mdev(pd->device), init_attr);
		}

<<<<<<< HEAD
		err = create_qp_common(to_mdev(pd->device), pd, init_attr, udata,
				       sqpn, &qp);
=======
		err = create_qp_common(to_mdev(pd->device), pd, MLX4_IB_QP_SRC,
				       init_attr, udata, sqpn, &qp);
>>>>>>> bb176f67
		if (err)
			return ERR_PTR(err);

		qp->port	= init_attr->port_num;
		qp->ibqp.qp_num = init_attr->qp_type == IB_QPT_SMI ? 0 :
			init_attr->create_flags & MLX4_IB_QP_CREATE_ROCE_V2_GSI ? sqpn : 1;
		break;
	}
	default:
		/* Don't support raw QPs */
		return ERR_PTR(-EINVAL);
	}

	return &qp->ibqp;
}

struct ib_qp *mlx4_ib_create_qp(struct ib_pd *pd,
				struct ib_qp_init_attr *init_attr,
				struct ib_udata *udata) {
	struct ib_device *device = pd ? pd->device : init_attr->xrcd->device;
	struct ib_qp *ibqp;
	struct mlx4_ib_dev *dev = to_mdev(device);

	ibqp = _mlx4_ib_create_qp(pd, init_attr, udata);

	if (!IS_ERR(ibqp) &&
	    (init_attr->qp_type == IB_QPT_GSI) &&
	    !(init_attr->create_flags & MLX4_IB_QP_CREATE_ROCE_V2_GSI)) {
		struct mlx4_ib_sqp *sqp = to_msqp((to_mqp(ibqp)));
		int is_eth = rdma_cap_eth_ah(&dev->ib_dev, init_attr->port_num);

		if (is_eth &&
		    dev->dev->caps.flags2 & MLX4_DEV_CAP_FLAG2_ROCE_V1_V2) {
			init_attr->create_flags |= MLX4_IB_QP_CREATE_ROCE_V2_GSI;
			sqp->roce_v2_gsi = ib_create_qp(pd, init_attr);

			if (IS_ERR(sqp->roce_v2_gsi)) {
				pr_err("Failed to create GSI QP for RoCEv2 (%ld)\n", PTR_ERR(sqp->roce_v2_gsi));
				sqp->roce_v2_gsi = NULL;
			} else {
				sqp = to_msqp(to_mqp(sqp->roce_v2_gsi));
				sqp->qp.flags |= MLX4_IB_ROCE_V2_GSI_QP;
			}

			init_attr->create_flags &= ~MLX4_IB_QP_CREATE_ROCE_V2_GSI;
		}
	}
	return ibqp;
}

static int _mlx4_ib_destroy_qp(struct ib_qp *qp)
{
	struct mlx4_ib_dev *dev = to_mdev(qp->device);
	struct mlx4_ib_qp *mqp = to_mqp(qp);

	if (is_qp0(dev, mqp))
		mlx4_CLOSE_PORT(dev->dev, mqp->port);

	if (mqp->mlx4_ib_qp_type == MLX4_IB_QPT_PROXY_GSI &&
	    dev->qp1_proxy[mqp->port - 1] == mqp) {
		mutex_lock(&dev->qp1_proxy_lock[mqp->port - 1]);
		dev->qp1_proxy[mqp->port - 1] = NULL;
		mutex_unlock(&dev->qp1_proxy_lock[mqp->port - 1]);
	}

	if (mqp->counter_index)
		mlx4_ib_free_qp_counter(dev, mqp);

	if (qp->rwq_ind_tbl) {
		destroy_qp_rss(dev, mqp);
	} else {
		struct mlx4_ib_pd *pd;

		pd = get_pd(mqp);
		destroy_qp_common(dev, mqp, MLX4_IB_QP_SRC, !!pd->ibpd.uobject);
	}

	if (is_sqp(dev, mqp))
		kfree(to_msqp(mqp));
	else
		kfree(mqp);

	return 0;
}

int mlx4_ib_destroy_qp(struct ib_qp *qp)
{
	struct mlx4_ib_qp *mqp = to_mqp(qp);

	if (mqp->mlx4_ib_qp_type == MLX4_IB_QPT_GSI) {
		struct mlx4_ib_sqp *sqp = to_msqp(mqp);

		if (sqp->roce_v2_gsi)
			ib_destroy_qp(sqp->roce_v2_gsi);
	}

	return _mlx4_ib_destroy_qp(qp);
}

static int to_mlx4_st(struct mlx4_ib_dev *dev, enum mlx4_ib_qp_type type)
{
	switch (type) {
	case MLX4_IB_QPT_RC:		return MLX4_QP_ST_RC;
	case MLX4_IB_QPT_UC:		return MLX4_QP_ST_UC;
	case MLX4_IB_QPT_UD:		return MLX4_QP_ST_UD;
	case MLX4_IB_QPT_XRC_INI:
	case MLX4_IB_QPT_XRC_TGT:	return MLX4_QP_ST_XRC;
	case MLX4_IB_QPT_SMI:
	case MLX4_IB_QPT_GSI:
	case MLX4_IB_QPT_RAW_PACKET:	return MLX4_QP_ST_MLX;

	case MLX4_IB_QPT_PROXY_SMI_OWNER:
	case MLX4_IB_QPT_TUN_SMI_OWNER:	return (mlx4_is_mfunc(dev->dev) ?
						MLX4_QP_ST_MLX : -1);
	case MLX4_IB_QPT_PROXY_SMI:
	case MLX4_IB_QPT_TUN_SMI:
	case MLX4_IB_QPT_PROXY_GSI:
	case MLX4_IB_QPT_TUN_GSI:	return (mlx4_is_mfunc(dev->dev) ?
						MLX4_QP_ST_UD : -1);
	default:			return -1;
	}
}

static __be32 to_mlx4_access_flags(struct mlx4_ib_qp *qp, const struct ib_qp_attr *attr,
				   int attr_mask)
{
	u8 dest_rd_atomic;
	u32 access_flags;
	u32 hw_access_flags = 0;

	if (attr_mask & IB_QP_MAX_DEST_RD_ATOMIC)
		dest_rd_atomic = attr->max_dest_rd_atomic;
	else
		dest_rd_atomic = qp->resp_depth;

	if (attr_mask & IB_QP_ACCESS_FLAGS)
		access_flags = attr->qp_access_flags;
	else
		access_flags = qp->atomic_rd_en;

	if (!dest_rd_atomic)
		access_flags &= IB_ACCESS_REMOTE_WRITE;

	if (access_flags & IB_ACCESS_REMOTE_READ)
		hw_access_flags |= MLX4_QP_BIT_RRE;
	if (access_flags & IB_ACCESS_REMOTE_ATOMIC)
		hw_access_flags |= MLX4_QP_BIT_RAE;
	if (access_flags & IB_ACCESS_REMOTE_WRITE)
		hw_access_flags |= MLX4_QP_BIT_RWE;

	return cpu_to_be32(hw_access_flags);
}

static void store_sqp_attrs(struct mlx4_ib_sqp *sqp, const struct ib_qp_attr *attr,
			    int attr_mask)
{
	if (attr_mask & IB_QP_PKEY_INDEX)
		sqp->pkey_index = attr->pkey_index;
	if (attr_mask & IB_QP_QKEY)
		sqp->qkey = attr->qkey;
	if (attr_mask & IB_QP_SQ_PSN)
		sqp->send_psn = attr->sq_psn;
}

static void mlx4_set_sched(struct mlx4_qp_path *path, u8 port)
{
	path->sched_queue = (path->sched_queue & 0xbf) | ((port - 1) << 6);
}

static int _mlx4_set_path(struct mlx4_ib_dev *dev,
			  const struct rdma_ah_attr *ah,
			  u64 smac, u16 vlan_tag, struct mlx4_qp_path *path,
			  struct mlx4_roce_smac_vlan_info *smac_info, u8 port)
{
	int vidx;
	int smac_index;
	int err;

	path->grh_mylmc = rdma_ah_get_path_bits(ah) & 0x7f;
	path->rlid = cpu_to_be16(rdma_ah_get_dlid(ah));
	if (rdma_ah_get_static_rate(ah)) {
		path->static_rate = rdma_ah_get_static_rate(ah) +
				    MLX4_STAT_RATE_OFFSET;
		while (path->static_rate > IB_RATE_2_5_GBPS + MLX4_STAT_RATE_OFFSET &&
		       !(1 << path->static_rate & dev->dev->caps.stat_rate_support))
			--path->static_rate;
	} else
		path->static_rate = 0;

	if (rdma_ah_get_ah_flags(ah) & IB_AH_GRH) {
		const struct ib_global_route *grh = rdma_ah_read_grh(ah);
		int real_sgid_index =
			mlx4_ib_gid_index_to_real_index(dev, port,
							grh->sgid_index);

		if (real_sgid_index >= dev->dev->caps.gid_table_len[port]) {
			pr_err("sgid_index (%u) too large. max is %d\n",
			       real_sgid_index, dev->dev->caps.gid_table_len[port] - 1);
			return -1;
		}

		path->grh_mylmc |= 1 << 7;
		path->mgid_index = real_sgid_index;
		path->hop_limit  = grh->hop_limit;
		path->tclass_flowlabel =
			cpu_to_be32((grh->traffic_class << 20) |
				    (grh->flow_label));
		memcpy(path->rgid, grh->dgid.raw, 16);
	}

	if (ah->type == RDMA_AH_ATTR_TYPE_ROCE) {
		if (!(rdma_ah_get_ah_flags(ah) & IB_AH_GRH))
			return -1;

		path->sched_queue = MLX4_IB_DEFAULT_SCHED_QUEUE |
			((port - 1) << 6) | ((rdma_ah_get_sl(ah) & 7) << 3);

		path->feup |= MLX4_FEUP_FORCE_ETH_UP;
		if (vlan_tag < 0x1000) {
			if (smac_info->vid < 0x1000) {
				/* both valid vlan ids */
				if (smac_info->vid != vlan_tag) {
					/* different VIDs.  unreg old and reg new */
					err = mlx4_register_vlan(dev->dev, port, vlan_tag, &vidx);
					if (err)
						return err;
					smac_info->candidate_vid = vlan_tag;
					smac_info->candidate_vlan_index = vidx;
					smac_info->candidate_vlan_port = port;
					smac_info->update_vid = 1;
					path->vlan_index = vidx;
				} else {
					path->vlan_index = smac_info->vlan_index;
				}
			} else {
				/* no current vlan tag in qp */
				err = mlx4_register_vlan(dev->dev, port, vlan_tag, &vidx);
				if (err)
					return err;
				smac_info->candidate_vid = vlan_tag;
				smac_info->candidate_vlan_index = vidx;
				smac_info->candidate_vlan_port = port;
				smac_info->update_vid = 1;
				path->vlan_index = vidx;
			}
			path->feup |= MLX4_FVL_FORCE_ETH_VLAN;
			path->fl = 1 << 6;
		} else {
			/* have current vlan tag. unregister it at modify-qp success */
			if (smac_info->vid < 0x1000) {
				smac_info->candidate_vid = 0xFFFF;
				smac_info->update_vid = 1;
			}
		}

		/* get smac_index for RoCE use.
		 * If no smac was yet assigned, register one.
		 * If one was already assigned, but the new mac differs,
		 * unregister the old one and register the new one.
		*/
		if ((!smac_info->smac && !smac_info->smac_port) ||
		    smac_info->smac != smac) {
			/* register candidate now, unreg if needed, after success */
			smac_index = mlx4_register_mac(dev->dev, port, smac);
			if (smac_index >= 0) {
				smac_info->candidate_smac_index = smac_index;
				smac_info->candidate_smac = smac;
				smac_info->candidate_smac_port = port;
			} else {
				return -EINVAL;
			}
		} else {
			smac_index = smac_info->smac_index;
		}
		memcpy(path->dmac, ah->roce.dmac, 6);
		path->ackto = MLX4_IB_LINK_TYPE_ETH;
		/* put MAC table smac index for IBoE */
		path->grh_mylmc = (u8) (smac_index) | 0x80;
	} else {
		path->sched_queue = MLX4_IB_DEFAULT_SCHED_QUEUE |
			((port - 1) << 6) | ((rdma_ah_get_sl(ah) & 0xf) << 2);
	}

	return 0;
}

static int mlx4_set_path(struct mlx4_ib_dev *dev, const struct ib_qp_attr *qp,
			 enum ib_qp_attr_mask qp_attr_mask,
			 struct mlx4_ib_qp *mqp,
			 struct mlx4_qp_path *path, u8 port,
			 u16 vlan_id, u8 *smac)
{
	return _mlx4_set_path(dev, &qp->ah_attr,
			      mlx4_mac_to_u64(smac),
			      vlan_id,
			      path, &mqp->pri, port);
}

static int mlx4_set_alt_path(struct mlx4_ib_dev *dev,
			     const struct ib_qp_attr *qp,
			     enum ib_qp_attr_mask qp_attr_mask,
			     struct mlx4_ib_qp *mqp,
			     struct mlx4_qp_path *path, u8 port)
{
	return _mlx4_set_path(dev, &qp->alt_ah_attr,
			      0,
			      0xffff,
			      path, &mqp->alt, port);
}

static void update_mcg_macs(struct mlx4_ib_dev *dev, struct mlx4_ib_qp *qp)
{
	struct mlx4_ib_gid_entry *ge, *tmp;

	list_for_each_entry_safe(ge, tmp, &qp->gid_list, list) {
		if (!ge->added && mlx4_ib_add_mc(dev, qp, &ge->gid)) {
			ge->added = 1;
			ge->port = qp->port;
		}
	}
}

static int handle_eth_ud_smac_index(struct mlx4_ib_dev *dev,
				    struct mlx4_ib_qp *qp,
				    struct mlx4_qp_context *context)
{
	u64 u64_mac;
	int smac_index;

	u64_mac = atomic64_read(&dev->iboe.mac[qp->port - 1]);

	context->pri_path.sched_queue = MLX4_IB_DEFAULT_SCHED_QUEUE | ((qp->port - 1) << 6);
	if (!qp->pri.smac && !qp->pri.smac_port) {
		smac_index = mlx4_register_mac(dev->dev, qp->port, u64_mac);
		if (smac_index >= 0) {
			qp->pri.candidate_smac_index = smac_index;
			qp->pri.candidate_smac = u64_mac;
			qp->pri.candidate_smac_port = qp->port;
			context->pri_path.grh_mylmc = 0x80 | (u8) smac_index;
		} else {
			return -ENOENT;
		}
	}
	return 0;
}

static int create_qp_lb_counter(struct mlx4_ib_dev *dev, struct mlx4_ib_qp *qp)
{
	struct counter_index *new_counter_index;
	int err;
	u32 tmp_idx;

	if (rdma_port_get_link_layer(&dev->ib_dev, qp->port) !=
	    IB_LINK_LAYER_ETHERNET ||
	    !(qp->flags & MLX4_IB_QP_BLOCK_MULTICAST_LOOPBACK) ||
	    !(dev->dev->caps.flags2 & MLX4_DEV_CAP_FLAG2_LB_SRC_CHK))
		return 0;

	err = mlx4_counter_alloc(dev->dev, &tmp_idx, MLX4_RES_USAGE_DRIVER);
	if (err)
		return err;

	new_counter_index = kmalloc(sizeof(*new_counter_index), GFP_KERNEL);
	if (!new_counter_index) {
		mlx4_counter_free(dev->dev, tmp_idx);
		return -ENOMEM;
	}

	new_counter_index->index = tmp_idx;
	new_counter_index->allocated = 1;
	qp->counter_index = new_counter_index;

	mutex_lock(&dev->counters_table[qp->port - 1].mutex);
	list_add_tail(&new_counter_index->list,
		      &dev->counters_table[qp->port - 1].counters_list);
	mutex_unlock(&dev->counters_table[qp->port - 1].mutex);

	return 0;
}

enum {
	MLX4_QPC_ROCE_MODE_1 = 0,
	MLX4_QPC_ROCE_MODE_2 = 2,
	MLX4_QPC_ROCE_MODE_UNDEFINED = 0xff
};

static u8 gid_type_to_qpc(enum ib_gid_type gid_type)
{
	switch (gid_type) {
	case IB_GID_TYPE_ROCE:
		return MLX4_QPC_ROCE_MODE_1;
	case IB_GID_TYPE_ROCE_UDP_ENCAP:
		return MLX4_QPC_ROCE_MODE_2;
	default:
		return MLX4_QPC_ROCE_MODE_UNDEFINED;
	}
}

/*
 * Go over all RSS QP's childes (WQs) and apply their HW state according to
 * their logic state if the RSS QP is the first RSS QP associated for the WQ.
 */
static int bringup_rss_rwqs(struct ib_rwq_ind_table *ind_tbl, u8 port_num)
{
	int err = 0;
	int i;

	for (i = 0; i < (1 << ind_tbl->log_ind_tbl_size); i++) {
		struct ib_wq *ibwq = ind_tbl->ind_tbl[i];
		struct mlx4_ib_qp *wq = to_mqp((struct ib_qp *)ibwq);

		mutex_lock(&wq->mutex);

		/* Mlx4_ib restrictions:
		 * WQ's is associated to a port according to the RSS QP it is
		 * associates to.
		 * In case the WQ is associated to a different port by another
		 * RSS QP, return a failure.
		 */
		if ((wq->rss_usecnt > 0) && (wq->port != port_num)) {
			err = -EINVAL;
			mutex_unlock(&wq->mutex);
			break;
		}
		wq->port = port_num;
		if ((wq->rss_usecnt == 0) && (ibwq->state == IB_WQS_RDY)) {
			err = _mlx4_ib_modify_wq(ibwq, IB_WQS_RDY);
			if (err) {
				mutex_unlock(&wq->mutex);
				break;
			}
		}
		wq->rss_usecnt++;

		mutex_unlock(&wq->mutex);
	}

	if (i && err) {
		int j;

		for (j = (i - 1); j >= 0; j--) {
			struct ib_wq *ibwq = ind_tbl->ind_tbl[j];
			struct mlx4_ib_qp *wq = to_mqp((struct ib_qp *)ibwq);

			mutex_lock(&wq->mutex);

			if ((wq->rss_usecnt == 1) &&
			    (ibwq->state == IB_WQS_RDY))
				if (_mlx4_ib_modify_wq(ibwq, IB_WQS_RESET))
					pr_warn("failed to reverse WQN=0x%06x\n",
						ibwq->wq_num);
			wq->rss_usecnt--;

			mutex_unlock(&wq->mutex);
		}
	}

	return err;
}

static void bring_down_rss_rwqs(struct ib_rwq_ind_table *ind_tbl)
{
	int i;

	for (i = 0; i < (1 << ind_tbl->log_ind_tbl_size); i++) {
		struct ib_wq *ibwq = ind_tbl->ind_tbl[i];
		struct mlx4_ib_qp *wq = to_mqp((struct ib_qp *)ibwq);

		mutex_lock(&wq->mutex);

		if ((wq->rss_usecnt == 1) && (ibwq->state == IB_WQS_RDY))
			if (_mlx4_ib_modify_wq(ibwq, IB_WQS_RESET))
				pr_warn("failed to reverse WQN=%x\n",
					ibwq->wq_num);
		wq->rss_usecnt--;

		mutex_unlock(&wq->mutex);
	}
}

static void fill_qp_rss_context(struct mlx4_qp_context *context,
				struct mlx4_ib_qp *qp)
{
	struct mlx4_rss_context *rss_context;

	rss_context = (void *)context + offsetof(struct mlx4_qp_context,
			pri_path) + MLX4_RSS_OFFSET_IN_QPC_PRI_PATH;

	rss_context->base_qpn = cpu_to_be32(qp->rss_ctx->base_qpn_tbl_sz);
	rss_context->default_qpn =
		cpu_to_be32(qp->rss_ctx->base_qpn_tbl_sz & 0xffffff);
	if (qp->rss_ctx->flags & (MLX4_RSS_UDP_IPV4 | MLX4_RSS_UDP_IPV6))
		rss_context->base_qpn_udp = rss_context->default_qpn;
	rss_context->flags = qp->rss_ctx->flags;
	/* Currently support just toeplitz */
	rss_context->hash_fn = MLX4_RSS_HASH_TOP;

	memcpy(rss_context->rss_key, qp->rss_ctx->rss_key,
	       MLX4_EN_RSS_KEY_SIZE);
}

static int __mlx4_ib_modify_qp(void *src, enum mlx4_ib_source_type src_type,
			       const struct ib_qp_attr *attr, int attr_mask,
			       enum ib_qp_state cur_state, enum ib_qp_state new_state)
{
	struct ib_uobject *ibuobject;
	struct ib_srq  *ibsrq;
	struct ib_rwq_ind_table *rwq_ind_tbl;
	enum ib_qp_type qp_type;
	struct mlx4_ib_dev *dev;
	struct mlx4_ib_qp *qp;
	struct mlx4_ib_pd *pd;
	struct mlx4_ib_cq *send_cq, *recv_cq;
	struct mlx4_qp_context *context;
	enum mlx4_qp_optpar optpar = 0;
	int sqd_event;
	int steer_qp = 0;
	int err = -EINVAL;
	int counter_index;

	if (src_type == MLX4_IB_RWQ_SRC) {
		struct ib_wq *ibwq;

		ibwq	    = (struct ib_wq *)src;
		ibuobject   = ibwq->uobject;
		ibsrq	    = NULL;
		rwq_ind_tbl = NULL;
		qp_type     = IB_QPT_RAW_PACKET;
		qp	    = to_mqp((struct ib_qp *)ibwq);
		dev	    = to_mdev(ibwq->device);
		pd	    = to_mpd(ibwq->pd);
	} else {
		struct ib_qp *ibqp;

		ibqp	    = (struct ib_qp *)src;
		ibuobject   = ibqp->uobject;
		ibsrq	    = ibqp->srq;
		rwq_ind_tbl = ibqp->rwq_ind_tbl;
		qp_type     = ibqp->qp_type;
		qp	    = to_mqp(ibqp);
		dev	    = to_mdev(ibqp->device);
		pd	    = get_pd(qp);
	}

	/* APM is not supported under RoCE */
	if (attr_mask & IB_QP_ALT_PATH &&
	    rdma_port_get_link_layer(&dev->ib_dev, qp->port) ==
	    IB_LINK_LAYER_ETHERNET)
		return -ENOTSUPP;

	context = kzalloc(sizeof *context, GFP_KERNEL);
	if (!context)
		return -ENOMEM;

	context->flags = cpu_to_be32((to_mlx4_state(new_state) << 28) |
				     (to_mlx4_st(dev, qp->mlx4_ib_qp_type) << 16));

	if (rwq_ind_tbl) {
		fill_qp_rss_context(context, qp);
		context->flags |= cpu_to_be32(1 << MLX4_RSS_QPC_FLAG_OFFSET);
	}

	if (!(attr_mask & IB_QP_PATH_MIG_STATE))
		context->flags |= cpu_to_be32(MLX4_QP_PM_MIGRATED << 11);
	else {
		optpar |= MLX4_QP_OPTPAR_PM_STATE;
		switch (attr->path_mig_state) {
		case IB_MIG_MIGRATED:
			context->flags |= cpu_to_be32(MLX4_QP_PM_MIGRATED << 11);
			break;
		case IB_MIG_REARM:
			context->flags |= cpu_to_be32(MLX4_QP_PM_REARM << 11);
			break;
		case IB_MIG_ARMED:
			context->flags |= cpu_to_be32(MLX4_QP_PM_ARMED << 11);
			break;
		}
	}

	if (qp->inl_recv_sz)
		context->param3 |= cpu_to_be32(1 << 25);

	if (qp_type == IB_QPT_GSI || qp_type == IB_QPT_SMI)
		context->mtu_msgmax = (IB_MTU_4096 << 5) | 11;
	else if (qp_type == IB_QPT_RAW_PACKET)
		context->mtu_msgmax = (MLX4_RAW_QP_MTU << 5) | MLX4_RAW_QP_MSGMAX;
	else if (qp_type == IB_QPT_UD) {
		if (qp->flags & MLX4_IB_QP_LSO)
			context->mtu_msgmax = (IB_MTU_4096 << 5) |
					      ilog2(dev->dev->caps.max_gso_sz);
		else
			context->mtu_msgmax = (IB_MTU_4096 << 5) | 12;
	} else if (attr_mask & IB_QP_PATH_MTU) {
		if (attr->path_mtu < IB_MTU_256 || attr->path_mtu > IB_MTU_4096) {
			pr_err("path MTU (%u) is invalid\n",
			       attr->path_mtu);
			goto out;
		}
		context->mtu_msgmax = (attr->path_mtu << 5) |
			ilog2(dev->dev->caps.max_msg_sz);
	}

	if (!rwq_ind_tbl) { /* PRM RSS receive side should be left zeros */
		if (qp->rq.wqe_cnt)
			context->rq_size_stride = ilog2(qp->rq.wqe_cnt) << 3;
		context->rq_size_stride |= qp->rq.wqe_shift - 4;
	}

	if (qp->sq.wqe_cnt)
		context->sq_size_stride = ilog2(qp->sq.wqe_cnt) << 3;
	context->sq_size_stride |= qp->sq.wqe_shift - 4;

	if (new_state == IB_QPS_RESET && qp->counter_index)
		mlx4_ib_free_qp_counter(dev, qp);

	if (cur_state == IB_QPS_RESET && new_state == IB_QPS_INIT) {
		context->sq_size_stride |= !!qp->sq_no_prefetch << 7;
		context->xrcd = cpu_to_be32((u32) qp->xrcdn);
		if (qp_type == IB_QPT_RAW_PACKET)
			context->param3 |= cpu_to_be32(1 << 30);
	}

	if (ibuobject)
		context->usr_page = cpu_to_be32(
			mlx4_to_hw_uar_index(dev->dev,
					     to_mucontext(ibuobject->context)
					     ->uar.index));
	else
		context->usr_page = cpu_to_be32(
			mlx4_to_hw_uar_index(dev->dev, dev->priv_uar.index));

	if (attr_mask & IB_QP_DEST_QPN)
		context->remote_qpn = cpu_to_be32(attr->dest_qp_num);

	if (attr_mask & IB_QP_PORT) {
		if (cur_state == IB_QPS_SQD && new_state == IB_QPS_SQD &&
		    !(attr_mask & IB_QP_AV)) {
			mlx4_set_sched(&context->pri_path, attr->port_num);
			optpar |= MLX4_QP_OPTPAR_SCHED_QUEUE;
		}
	}

	if (cur_state == IB_QPS_INIT && new_state == IB_QPS_RTR) {
		err = create_qp_lb_counter(dev, qp);
		if (err)
			goto out;

		counter_index =
			dev->counters_table[qp->port - 1].default_counter;
		if (qp->counter_index)
			counter_index = qp->counter_index->index;

		if (counter_index != -1) {
			context->pri_path.counter_index = counter_index;
			optpar |= MLX4_QP_OPTPAR_COUNTER_INDEX;
			if (qp->counter_index) {
				context->pri_path.fl |=
					MLX4_FL_ETH_SRC_CHECK_MC_LB;
				context->pri_path.vlan_control |=
					MLX4_CTRL_ETH_SRC_CHECK_IF_COUNTER;
			}
		} else
			context->pri_path.counter_index =
				MLX4_SINK_COUNTER_INDEX(dev->dev);

		if (qp->flags & MLX4_IB_QP_NETIF) {
			mlx4_ib_steer_qp_reg(dev, qp, 1);
			steer_qp = 1;
		}

		if (qp_type == IB_QPT_GSI) {
			enum ib_gid_type gid_type = qp->flags & MLX4_IB_ROCE_V2_GSI_QP ?
				IB_GID_TYPE_ROCE_UDP_ENCAP : IB_GID_TYPE_ROCE;
			u8 qpc_roce_mode = gid_type_to_qpc(gid_type);

			context->rlkey_roce_mode |= (qpc_roce_mode << 6);
		}
	}

	if (attr_mask & IB_QP_PKEY_INDEX) {
		if (qp->mlx4_ib_qp_type & MLX4_IB_QPT_ANY_SRIOV)
			context->pri_path.disable_pkey_check = 0x40;
		context->pri_path.pkey_index = attr->pkey_index;
		optpar |= MLX4_QP_OPTPAR_PKEY_INDEX;
	}

	if (attr_mask & IB_QP_AV) {
		u8 port_num = mlx4_is_bonded(dev->dev) ? 1 :
			attr_mask & IB_QP_PORT ? attr->port_num : qp->port;
		union ib_gid gid;
		struct ib_gid_attr gid_attr = {.gid_type = IB_GID_TYPE_IB};
		u16 vlan = 0xffff;
		u8 smac[ETH_ALEN];
		int status = 0;
		int is_eth =
			rdma_cap_eth_ah(&dev->ib_dev, port_num) &&
			rdma_ah_get_ah_flags(&attr->ah_attr) & IB_AH_GRH;

		if (is_eth) {
			int index =
				rdma_ah_read_grh(&attr->ah_attr)->sgid_index;

			status = ib_get_cached_gid(&dev->ib_dev, port_num,
						   index, &gid, &gid_attr);
			if (!status && !memcmp(&gid, &zgid, sizeof(gid)))
				status = -ENOENT;
			if (!status && gid_attr.ndev) {
				vlan = rdma_vlan_dev_vlan_id(gid_attr.ndev);
				memcpy(smac, gid_attr.ndev->dev_addr, ETH_ALEN);
				dev_put(gid_attr.ndev);
			}
		}
		if (status)
			goto out;

		if (mlx4_set_path(dev, attr, attr_mask, qp, &context->pri_path,
				  port_num, vlan, smac))
			goto out;

		optpar |= (MLX4_QP_OPTPAR_PRIMARY_ADDR_PATH |
			   MLX4_QP_OPTPAR_SCHED_QUEUE);

		if (is_eth &&
		    (cur_state == IB_QPS_INIT && new_state == IB_QPS_RTR)) {
			u8 qpc_roce_mode = gid_type_to_qpc(gid_attr.gid_type);

			if (qpc_roce_mode == MLX4_QPC_ROCE_MODE_UNDEFINED) {
				err = -EINVAL;
				goto out;
			}
			context->rlkey_roce_mode |= (qpc_roce_mode << 6);
		}

	}

	if (attr_mask & IB_QP_TIMEOUT) {
		context->pri_path.ackto |= attr->timeout << 3;
		optpar |= MLX4_QP_OPTPAR_ACK_TIMEOUT;
	}

	if (attr_mask & IB_QP_ALT_PATH) {
		if (attr->alt_port_num == 0 ||
		    attr->alt_port_num > dev->dev->caps.num_ports)
			goto out;

		if (attr->alt_pkey_index >=
		    dev->dev->caps.pkey_table_len[attr->alt_port_num])
			goto out;

		if (mlx4_set_alt_path(dev, attr, attr_mask, qp,
				      &context->alt_path,
				      attr->alt_port_num))
			goto out;

		context->alt_path.pkey_index = attr->alt_pkey_index;
		context->alt_path.ackto = attr->alt_timeout << 3;
		optpar |= MLX4_QP_OPTPAR_ALT_ADDR_PATH;
	}

	context->pd = cpu_to_be32(pd->pdn);

	if (!rwq_ind_tbl) {
		get_cqs(qp, src_type, &send_cq, &recv_cq);
	} else { /* Set dummy CQs to be compatible with HV and PRM */
		send_cq = to_mcq(rwq_ind_tbl->ind_tbl[0]->cq);
		recv_cq = send_cq;
	}
	context->cqn_send = cpu_to_be32(send_cq->mcq.cqn);
	context->cqn_recv = cpu_to_be32(recv_cq->mcq.cqn);
	context->params1  = cpu_to_be32(MLX4_IB_ACK_REQ_FREQ << 28);

	/* Set "fast registration enabled" for all kernel QPs */
	if (!ibuobject)
		context->params1 |= cpu_to_be32(1 << 11);

	if (attr_mask & IB_QP_RNR_RETRY) {
		context->params1 |= cpu_to_be32(attr->rnr_retry << 13);
		optpar |= MLX4_QP_OPTPAR_RNR_RETRY;
	}

	if (attr_mask & IB_QP_RETRY_CNT) {
		context->params1 |= cpu_to_be32(attr->retry_cnt << 16);
		optpar |= MLX4_QP_OPTPAR_RETRY_COUNT;
	}

	if (attr_mask & IB_QP_MAX_QP_RD_ATOMIC) {
		if (attr->max_rd_atomic)
			context->params1 |=
				cpu_to_be32(fls(attr->max_rd_atomic - 1) << 21);
		optpar |= MLX4_QP_OPTPAR_SRA_MAX;
	}

	if (attr_mask & IB_QP_SQ_PSN)
		context->next_send_psn = cpu_to_be32(attr->sq_psn);

	if (attr_mask & IB_QP_MAX_DEST_RD_ATOMIC) {
		if (attr->max_dest_rd_atomic)
			context->params2 |=
				cpu_to_be32(fls(attr->max_dest_rd_atomic - 1) << 21);
		optpar |= MLX4_QP_OPTPAR_RRA_MAX;
	}

	if (attr_mask & (IB_QP_ACCESS_FLAGS | IB_QP_MAX_DEST_RD_ATOMIC)) {
		context->params2 |= to_mlx4_access_flags(qp, attr, attr_mask);
		optpar |= MLX4_QP_OPTPAR_RWE | MLX4_QP_OPTPAR_RRE | MLX4_QP_OPTPAR_RAE;
	}

	if (ibsrq)
		context->params2 |= cpu_to_be32(MLX4_QP_BIT_RIC);

	if (attr_mask & IB_QP_MIN_RNR_TIMER) {
		context->rnr_nextrecvpsn |= cpu_to_be32(attr->min_rnr_timer << 24);
		optpar |= MLX4_QP_OPTPAR_RNR_TIMEOUT;
	}
	if (attr_mask & IB_QP_RQ_PSN)
		context->rnr_nextrecvpsn |= cpu_to_be32(attr->rq_psn);

	/* proxy and tunnel qp qkeys will be changed in modify-qp wrappers */
	if (attr_mask & IB_QP_QKEY) {
		if (qp->mlx4_ib_qp_type &
		    (MLX4_IB_QPT_PROXY_SMI_OWNER | MLX4_IB_QPT_TUN_SMI_OWNER))
			context->qkey = cpu_to_be32(IB_QP_SET_QKEY);
		else {
			if (mlx4_is_mfunc(dev->dev) &&
			    !(qp->mlx4_ib_qp_type & MLX4_IB_QPT_ANY_SRIOV) &&
			    (attr->qkey & MLX4_RESERVED_QKEY_MASK) ==
			    MLX4_RESERVED_QKEY_BASE) {
				pr_err("Cannot use reserved QKEY"
				       " 0x%x (range 0xffff0000..0xffffffff"
				       " is reserved)\n", attr->qkey);
				err = -EINVAL;
				goto out;
			}
			context->qkey = cpu_to_be32(attr->qkey);
		}
		optpar |= MLX4_QP_OPTPAR_Q_KEY;
	}

	if (ibsrq)
		context->srqn = cpu_to_be32(1 << 24 |
					    to_msrq(ibsrq)->msrq.srqn);

	if (qp->rq.wqe_cnt &&
	    cur_state == IB_QPS_RESET &&
	    new_state == IB_QPS_INIT)
		context->db_rec_addr = cpu_to_be64(qp->db.dma);

	if (cur_state == IB_QPS_INIT &&
	    new_state == IB_QPS_RTR  &&
	    (qp_type == IB_QPT_GSI || qp_type == IB_QPT_SMI ||
	     qp_type == IB_QPT_UD || qp_type == IB_QPT_RAW_PACKET)) {
		context->pri_path.sched_queue = (qp->port - 1) << 6;
		if (qp->mlx4_ib_qp_type == MLX4_IB_QPT_SMI ||
		    qp->mlx4_ib_qp_type &
		    (MLX4_IB_QPT_PROXY_SMI_OWNER | MLX4_IB_QPT_TUN_SMI_OWNER)) {
			context->pri_path.sched_queue |= MLX4_IB_DEFAULT_QP0_SCHED_QUEUE;
			if (qp->mlx4_ib_qp_type != MLX4_IB_QPT_SMI)
				context->pri_path.fl = 0x80;
		} else {
			if (qp->mlx4_ib_qp_type & MLX4_IB_QPT_ANY_SRIOV)
				context->pri_path.fl = 0x80;
			context->pri_path.sched_queue |= MLX4_IB_DEFAULT_SCHED_QUEUE;
		}
		if (rdma_port_get_link_layer(&dev->ib_dev, qp->port) ==
		    IB_LINK_LAYER_ETHERNET) {
			if (qp->mlx4_ib_qp_type == MLX4_IB_QPT_TUN_GSI ||
			    qp->mlx4_ib_qp_type == MLX4_IB_QPT_GSI)
				context->pri_path.feup = 1 << 7; /* don't fsm */
			/* handle smac_index */
			if (qp->mlx4_ib_qp_type == MLX4_IB_QPT_UD ||
			    qp->mlx4_ib_qp_type == MLX4_IB_QPT_PROXY_GSI ||
			    qp->mlx4_ib_qp_type == MLX4_IB_QPT_TUN_GSI) {
				err = handle_eth_ud_smac_index(dev, qp, context);
				if (err) {
					err = -EINVAL;
					goto out;
				}
				if (qp->mlx4_ib_qp_type == MLX4_IB_QPT_PROXY_GSI)
					dev->qp1_proxy[qp->port - 1] = qp;
			}
		}
	}

	if (qp_type == IB_QPT_RAW_PACKET) {
		context->pri_path.ackto = (context->pri_path.ackto & 0xf8) |
					MLX4_IB_LINK_TYPE_ETH;
		if (dev->dev->caps.tunnel_offload_mode ==  MLX4_TUNNEL_OFFLOAD_MODE_VXLAN) {
			/* set QP to receive both tunneled & non-tunneled packets */
			if (!(context->flags & cpu_to_be32(1 << MLX4_RSS_QPC_FLAG_OFFSET)))
				context->srqn = cpu_to_be32(7 << 28);
		}
	}

	if (qp_type == IB_QPT_UD && (new_state == IB_QPS_RTR)) {
		int is_eth = rdma_port_get_link_layer(
				&dev->ib_dev, qp->port) ==
				IB_LINK_LAYER_ETHERNET;
		if (is_eth) {
			context->pri_path.ackto = MLX4_IB_LINK_TYPE_ETH;
			optpar |= MLX4_QP_OPTPAR_PRIMARY_ADDR_PATH;
		}
	}

	if (cur_state == IB_QPS_RTS && new_state == IB_QPS_SQD	&&
	    attr_mask & IB_QP_EN_SQD_ASYNC_NOTIFY && attr->en_sqd_async_notify)
		sqd_event = 1;
	else
		sqd_event = 0;

	if (!ibuobject &&
	    cur_state == IB_QPS_RESET &&
	    new_state == IB_QPS_INIT)
		context->rlkey_roce_mode |= (1 << 4);

	/*
	 * Before passing a kernel QP to the HW, make sure that the
	 * ownership bits of the send queue are set and the SQ
	 * headroom is stamped so that the hardware doesn't start
	 * processing stale work requests.
	 */
	if (!ibuobject &&
	    cur_state == IB_QPS_RESET &&
	    new_state == IB_QPS_INIT) {
		struct mlx4_wqe_ctrl_seg *ctrl;
		int i;

		for (i = 0; i < qp->sq.wqe_cnt; ++i) {
			ctrl = get_send_wqe(qp, i);
			ctrl->owner_opcode = cpu_to_be32(1 << 31);
			if (qp->sq_max_wqes_per_wr == 1)
				ctrl->qpn_vlan.fence_size =
						1 << (qp->sq.wqe_shift - 4);

			stamp_send_wqe(qp, i, 1 << qp->sq.wqe_shift);
		}
	}

	err = mlx4_qp_modify(dev->dev, &qp->mtt, to_mlx4_state(cur_state),
			     to_mlx4_state(new_state), context, optpar,
			     sqd_event, &qp->mqp);
	if (err)
		goto out;

	qp->state = new_state;

	if (attr_mask & IB_QP_ACCESS_FLAGS)
		qp->atomic_rd_en = attr->qp_access_flags;
	if (attr_mask & IB_QP_MAX_DEST_RD_ATOMIC)
		qp->resp_depth = attr->max_dest_rd_atomic;
	if (attr_mask & IB_QP_PORT) {
		qp->port = attr->port_num;
		update_mcg_macs(dev, qp);
	}
	if (attr_mask & IB_QP_ALT_PATH)
		qp->alt_port = attr->alt_port_num;

	if (is_sqp(dev, qp))
		store_sqp_attrs(to_msqp(qp), attr, attr_mask);

	/*
	 * If we moved QP0 to RTR, bring the IB link up; if we moved
	 * QP0 to RESET or ERROR, bring the link back down.
	 */
	if (is_qp0(dev, qp)) {
		if (cur_state != IB_QPS_RTR && new_state == IB_QPS_RTR)
			if (mlx4_INIT_PORT(dev->dev, qp->port))
				pr_warn("INIT_PORT failed for port %d\n",
				       qp->port);

		if (cur_state != IB_QPS_RESET && cur_state != IB_QPS_ERR &&
		    (new_state == IB_QPS_RESET || new_state == IB_QPS_ERR))
			mlx4_CLOSE_PORT(dev->dev, qp->port);
	}

	/*
	 * If we moved a kernel QP to RESET, clean up all old CQ
	 * entries and reinitialize the QP.
	 */
	if (new_state == IB_QPS_RESET) {
		if (!ibuobject) {
			mlx4_ib_cq_clean(recv_cq, qp->mqp.qpn,
					 ibsrq ? to_msrq(ibsrq) : NULL);
			if (send_cq != recv_cq)
				mlx4_ib_cq_clean(send_cq, qp->mqp.qpn, NULL);

			qp->rq.head = 0;
			qp->rq.tail = 0;
			qp->sq.head = 0;
			qp->sq.tail = 0;
			qp->sq_next_wqe = 0;
			if (qp->rq.wqe_cnt)
				*qp->db.db  = 0;

			if (qp->flags & MLX4_IB_QP_NETIF)
				mlx4_ib_steer_qp_reg(dev, qp, 0);
		}
		if (qp->pri.smac || (!qp->pri.smac && qp->pri.smac_port)) {
			mlx4_unregister_mac(dev->dev, qp->pri.smac_port, qp->pri.smac);
			qp->pri.smac = 0;
			qp->pri.smac_port = 0;
		}
		if (qp->alt.smac) {
			mlx4_unregister_mac(dev->dev, qp->alt.smac_port, qp->alt.smac);
			qp->alt.smac = 0;
		}
		if (qp->pri.vid < 0x1000) {
			mlx4_unregister_vlan(dev->dev, qp->pri.vlan_port, qp->pri.vid);
			qp->pri.vid = 0xFFFF;
			qp->pri.candidate_vid = 0xFFFF;
			qp->pri.update_vid = 0;
		}

		if (qp->alt.vid < 0x1000) {
			mlx4_unregister_vlan(dev->dev, qp->alt.vlan_port, qp->alt.vid);
			qp->alt.vid = 0xFFFF;
			qp->alt.candidate_vid = 0xFFFF;
			qp->alt.update_vid = 0;
		}
	}
out:
	if (err && qp->counter_index)
		mlx4_ib_free_qp_counter(dev, qp);
	if (err && steer_qp)
		mlx4_ib_steer_qp_reg(dev, qp, 0);
	kfree(context);
	if (qp->pri.candidate_smac ||
	    (!qp->pri.candidate_smac && qp->pri.candidate_smac_port)) {
		if (err) {
			mlx4_unregister_mac(dev->dev, qp->pri.candidate_smac_port, qp->pri.candidate_smac);
		} else {
			if (qp->pri.smac || (!qp->pri.smac && qp->pri.smac_port))
				mlx4_unregister_mac(dev->dev, qp->pri.smac_port, qp->pri.smac);
			qp->pri.smac = qp->pri.candidate_smac;
			qp->pri.smac_index = qp->pri.candidate_smac_index;
			qp->pri.smac_port = qp->pri.candidate_smac_port;
		}
		qp->pri.candidate_smac = 0;
		qp->pri.candidate_smac_index = 0;
		qp->pri.candidate_smac_port = 0;
	}
	if (qp->alt.candidate_smac) {
		if (err) {
			mlx4_unregister_mac(dev->dev, qp->alt.candidate_smac_port, qp->alt.candidate_smac);
		} else {
			if (qp->alt.smac)
				mlx4_unregister_mac(dev->dev, qp->alt.smac_port, qp->alt.smac);
			qp->alt.smac = qp->alt.candidate_smac;
			qp->alt.smac_index = qp->alt.candidate_smac_index;
			qp->alt.smac_port = qp->alt.candidate_smac_port;
		}
		qp->alt.candidate_smac = 0;
		qp->alt.candidate_smac_index = 0;
		qp->alt.candidate_smac_port = 0;
	}

	if (qp->pri.update_vid) {
		if (err) {
			if (qp->pri.candidate_vid < 0x1000)
				mlx4_unregister_vlan(dev->dev, qp->pri.candidate_vlan_port,
						     qp->pri.candidate_vid);
		} else {
			if (qp->pri.vid < 0x1000)
				mlx4_unregister_vlan(dev->dev, qp->pri.vlan_port,
						     qp->pri.vid);
			qp->pri.vid = qp->pri.candidate_vid;
			qp->pri.vlan_port = qp->pri.candidate_vlan_port;
			qp->pri.vlan_index =  qp->pri.candidate_vlan_index;
		}
		qp->pri.candidate_vid = 0xFFFF;
		qp->pri.update_vid = 0;
	}

	if (qp->alt.update_vid) {
		if (err) {
			if (qp->alt.candidate_vid < 0x1000)
				mlx4_unregister_vlan(dev->dev, qp->alt.candidate_vlan_port,
						     qp->alt.candidate_vid);
		} else {
			if (qp->alt.vid < 0x1000)
				mlx4_unregister_vlan(dev->dev, qp->alt.vlan_port,
						     qp->alt.vid);
			qp->alt.vid = qp->alt.candidate_vid;
			qp->alt.vlan_port = qp->alt.candidate_vlan_port;
			qp->alt.vlan_index =  qp->alt.candidate_vlan_index;
		}
		qp->alt.candidate_vid = 0xFFFF;
		qp->alt.update_vid = 0;
	}

	return err;
}

enum {
	MLX4_IB_MODIFY_QP_RSS_SUP_ATTR_MSK = (IB_QP_STATE	|
					      IB_QP_PORT),
};

static int _mlx4_ib_modify_qp(struct ib_qp *ibqp, struct ib_qp_attr *attr,
			      int attr_mask, struct ib_udata *udata)
{
	enum rdma_link_layer ll = IB_LINK_LAYER_UNSPECIFIED;
	struct mlx4_ib_dev *dev = to_mdev(ibqp->device);
	struct mlx4_ib_qp *qp = to_mqp(ibqp);
	enum ib_qp_state cur_state, new_state;
	int err = -EINVAL;
	mutex_lock(&qp->mutex);

	cur_state = attr_mask & IB_QP_CUR_STATE ? attr->cur_qp_state : qp->state;
	new_state = attr_mask & IB_QP_STATE ? attr->qp_state : cur_state;

	if (cur_state != new_state || cur_state != IB_QPS_RESET) {
		int port = attr_mask & IB_QP_PORT ? attr->port_num : qp->port;
		ll = rdma_port_get_link_layer(&dev->ib_dev, port);
	}

	if (!ib_modify_qp_is_ok(cur_state, new_state, ibqp->qp_type,
				attr_mask, ll)) {
		pr_debug("qpn 0x%x: invalid attribute mask specified "
			 "for transition %d to %d. qp_type %d,"
			 " attr_mask 0x%x\n",
			 ibqp->qp_num, cur_state, new_state,
			 ibqp->qp_type, attr_mask);
		goto out;
	}

	if (ibqp->rwq_ind_tbl) {
		if (!(((cur_state == IB_QPS_RESET) &&
		       (new_state == IB_QPS_INIT)) ||
		      ((cur_state == IB_QPS_INIT)  &&
		       (new_state == IB_QPS_RTR)))) {
			pr_debug("qpn 0x%x: RSS QP unsupported transition %d to %d\n",
				 ibqp->qp_num, cur_state, new_state);

			err = -EOPNOTSUPP;
			goto out;
		}

		if (attr_mask & ~MLX4_IB_MODIFY_QP_RSS_SUP_ATTR_MSK) {
			pr_debug("qpn 0x%x: RSS QP unsupported attribute mask 0x%x for transition %d to %d\n",
				 ibqp->qp_num, attr_mask, cur_state, new_state);

			err = -EOPNOTSUPP;
			goto out;
		}
	}

	if (mlx4_is_bonded(dev->dev) && (attr_mask & IB_QP_PORT)) {
		if ((cur_state == IB_QPS_RESET) && (new_state == IB_QPS_INIT)) {
			if ((ibqp->qp_type == IB_QPT_RC) ||
			    (ibqp->qp_type == IB_QPT_UD) ||
			    (ibqp->qp_type == IB_QPT_UC) ||
			    (ibqp->qp_type == IB_QPT_RAW_PACKET) ||
			    (ibqp->qp_type == IB_QPT_XRC_INI)) {
				attr->port_num = mlx4_ib_bond_next_port(dev);
			}
		} else {
			/* no sense in changing port_num
			 * when ports are bonded */
			attr_mask &= ~IB_QP_PORT;
		}
	}

	if ((attr_mask & IB_QP_PORT) &&
	    (attr->port_num == 0 || attr->port_num > dev->num_ports)) {
		pr_debug("qpn 0x%x: invalid port number (%d) specified "
			 "for transition %d to %d. qp_type %d\n",
			 ibqp->qp_num, attr->port_num, cur_state,
			 new_state, ibqp->qp_type);
		goto out;
	}

	if ((attr_mask & IB_QP_PORT) && (ibqp->qp_type == IB_QPT_RAW_PACKET) &&
	    (rdma_port_get_link_layer(&dev->ib_dev, attr->port_num) !=
	     IB_LINK_LAYER_ETHERNET))
		goto out;

	if (attr_mask & IB_QP_PKEY_INDEX) {
		int p = attr_mask & IB_QP_PORT ? attr->port_num : qp->port;
		if (attr->pkey_index >= dev->dev->caps.pkey_table_len[p]) {
			pr_debug("qpn 0x%x: invalid pkey index (%d) specified "
				 "for transition %d to %d. qp_type %d\n",
				 ibqp->qp_num, attr->pkey_index, cur_state,
				 new_state, ibqp->qp_type);
			goto out;
		}
	}

	if (attr_mask & IB_QP_MAX_QP_RD_ATOMIC &&
	    attr->max_rd_atomic > dev->dev->caps.max_qp_init_rdma) {
		pr_debug("qpn 0x%x: max_rd_atomic (%d) too large. "
			 "Transition %d to %d. qp_type %d\n",
			 ibqp->qp_num, attr->max_rd_atomic, cur_state,
			 new_state, ibqp->qp_type);
		goto out;
	}

	if (attr_mask & IB_QP_MAX_DEST_RD_ATOMIC &&
	    attr->max_dest_rd_atomic > dev->dev->caps.max_qp_dest_rdma) {
		pr_debug("qpn 0x%x: max_dest_rd_atomic (%d) too large. "
			 "Transition %d to %d. qp_type %d\n",
			 ibqp->qp_num, attr->max_dest_rd_atomic, cur_state,
			 new_state, ibqp->qp_type);
		goto out;
	}

	if (cur_state == new_state && cur_state == IB_QPS_RESET) {
		err = 0;
		goto out;
	}

	if (ibqp->rwq_ind_tbl && (new_state == IB_QPS_INIT)) {
		err = bringup_rss_rwqs(ibqp->rwq_ind_tbl, attr->port_num);
		if (err)
			goto out;
	}

	err = __mlx4_ib_modify_qp(ibqp, MLX4_IB_QP_SRC, attr, attr_mask,
				  cur_state, new_state);

	if (ibqp->rwq_ind_tbl && err)
		bring_down_rss_rwqs(ibqp->rwq_ind_tbl);

	if (mlx4_is_bonded(dev->dev) && (attr_mask & IB_QP_PORT))
		attr->port_num = 1;

out:
	mutex_unlock(&qp->mutex);
	return err;
}

int mlx4_ib_modify_qp(struct ib_qp *ibqp, struct ib_qp_attr *attr,
		      int attr_mask, struct ib_udata *udata)
{
	struct mlx4_ib_qp *mqp = to_mqp(ibqp);
	int ret;

	ret = _mlx4_ib_modify_qp(ibqp, attr, attr_mask, udata);

	if (mqp->mlx4_ib_qp_type == MLX4_IB_QPT_GSI) {
		struct mlx4_ib_sqp *sqp = to_msqp(mqp);
		int err = 0;

		if (sqp->roce_v2_gsi)
			err = ib_modify_qp(sqp->roce_v2_gsi, attr, attr_mask);
		if (err)
			pr_err("Failed to modify GSI QP for RoCEv2 (%d)\n",
			       err);
	}
	return ret;
}

static int vf_get_qp0_qkey(struct mlx4_dev *dev, int qpn, u32 *qkey)
{
	int i;
	for (i = 0; i < dev->caps.num_ports; i++) {
		if (qpn == dev->caps.spec_qps[i].qp0_proxy ||
		    qpn == dev->caps.spec_qps[i].qp0_tunnel) {
			*qkey = dev->caps.spec_qps[i].qp0_qkey;
			return 0;
		}
	}
	return -EINVAL;
}

static int build_sriov_qp0_header(struct mlx4_ib_sqp *sqp,
				  struct ib_ud_wr *wr,
				  void *wqe, unsigned *mlx_seg_len)
{
	struct mlx4_ib_dev *mdev = to_mdev(sqp->qp.ibqp.device);
	struct ib_device *ib_dev = &mdev->ib_dev;
	struct mlx4_wqe_mlx_seg *mlx = wqe;
	struct mlx4_wqe_inline_seg *inl = wqe + sizeof *mlx;
	struct mlx4_ib_ah *ah = to_mah(wr->ah);
	u16 pkey;
	u32 qkey;
	int send_size;
	int header_size;
	int spc;
	int i;

	if (wr->wr.opcode != IB_WR_SEND)
		return -EINVAL;

	send_size = 0;

	for (i = 0; i < wr->wr.num_sge; ++i)
		send_size += wr->wr.sg_list[i].length;

	/* for proxy-qp0 sends, need to add in size of tunnel header */
	/* for tunnel-qp0 sends, tunnel header is already in s/g list */
	if (sqp->qp.mlx4_ib_qp_type == MLX4_IB_QPT_PROXY_SMI_OWNER)
		send_size += sizeof (struct mlx4_ib_tunnel_header);

	ib_ud_header_init(send_size, 1, 0, 0, 0, 0, 0, 0, &sqp->ud_header);

	if (sqp->qp.mlx4_ib_qp_type == MLX4_IB_QPT_PROXY_SMI_OWNER) {
		sqp->ud_header.lrh.service_level =
			be32_to_cpu(ah->av.ib.sl_tclass_flowlabel) >> 28;
		sqp->ud_header.lrh.destination_lid =
			cpu_to_be16(ah->av.ib.g_slid & 0x7f);
		sqp->ud_header.lrh.source_lid =
			cpu_to_be16(ah->av.ib.g_slid & 0x7f);
	}

	mlx->flags &= cpu_to_be32(MLX4_WQE_CTRL_CQ_UPDATE);

	/* force loopback */
	mlx->flags |= cpu_to_be32(MLX4_WQE_MLX_VL15 | 0x1 | MLX4_WQE_MLX_SLR);
	mlx->rlid = sqp->ud_header.lrh.destination_lid;

	sqp->ud_header.lrh.virtual_lane    = 0;
	sqp->ud_header.bth.solicited_event = !!(wr->wr.send_flags & IB_SEND_SOLICITED);
	ib_get_cached_pkey(ib_dev, sqp->qp.port, 0, &pkey);
	sqp->ud_header.bth.pkey = cpu_to_be16(pkey);
	if (sqp->qp.mlx4_ib_qp_type == MLX4_IB_QPT_TUN_SMI_OWNER)
		sqp->ud_header.bth.destination_qpn = cpu_to_be32(wr->remote_qpn);
	else
		sqp->ud_header.bth.destination_qpn =
			cpu_to_be32(mdev->dev->caps.spec_qps[sqp->qp.port - 1].qp0_tunnel);

	sqp->ud_header.bth.psn = cpu_to_be32((sqp->send_psn++) & ((1 << 24) - 1));
	if (mlx4_is_master(mdev->dev)) {
		if (mlx4_get_parav_qkey(mdev->dev, sqp->qp.mqp.qpn, &qkey))
			return -EINVAL;
	} else {
		if (vf_get_qp0_qkey(mdev->dev, sqp->qp.mqp.qpn, &qkey))
			return -EINVAL;
	}
	sqp->ud_header.deth.qkey = cpu_to_be32(qkey);
	sqp->ud_header.deth.source_qpn = cpu_to_be32(sqp->qp.mqp.qpn);

	sqp->ud_header.bth.opcode        = IB_OPCODE_UD_SEND_ONLY;
	sqp->ud_header.immediate_present = 0;

	header_size = ib_ud_header_pack(&sqp->ud_header, sqp->header_buf);

	/*
	 * Inline data segments may not cross a 64 byte boundary.  If
	 * our UD header is bigger than the space available up to the
	 * next 64 byte boundary in the WQE, use two inline data
	 * segments to hold the UD header.
	 */
	spc = MLX4_INLINE_ALIGN -
	      ((unsigned long) (inl + 1) & (MLX4_INLINE_ALIGN - 1));
	if (header_size <= spc) {
		inl->byte_count = cpu_to_be32(1 << 31 | header_size);
		memcpy(inl + 1, sqp->header_buf, header_size);
		i = 1;
	} else {
		inl->byte_count = cpu_to_be32(1 << 31 | spc);
		memcpy(inl + 1, sqp->header_buf, spc);

		inl = (void *) (inl + 1) + spc;
		memcpy(inl + 1, sqp->header_buf + spc, header_size - spc);
		/*
		 * Need a barrier here to make sure all the data is
		 * visible before the byte_count field is set.
		 * Otherwise the HCA prefetcher could grab the 64-byte
		 * chunk with this inline segment and get a valid (!=
		 * 0xffffffff) byte count but stale data, and end up
		 * generating a packet with bad headers.
		 *
		 * The first inline segment's byte_count field doesn't
		 * need a barrier, because it comes after a
		 * control/MLX segment and therefore is at an offset
		 * of 16 mod 64.
		 */
		wmb();
		inl->byte_count = cpu_to_be32(1 << 31 | (header_size - spc));
		i = 2;
	}

	*mlx_seg_len =
	ALIGN(i * sizeof (struct mlx4_wqe_inline_seg) + header_size, 16);
	return 0;
}

static u8 sl_to_vl(struct mlx4_ib_dev *dev, u8 sl, int port_num)
{
	union sl2vl_tbl_to_u64 tmp_vltab;
	u8 vl;

	if (sl > 15)
		return 0xf;
	tmp_vltab.sl64 = atomic64_read(&dev->sl2vl[port_num - 1]);
	vl = tmp_vltab.sl8[sl >> 1];
	if (sl & 1)
		vl &= 0x0f;
	else
		vl >>= 4;
	return vl;
}

static int fill_gid_by_hw_index(struct mlx4_ib_dev *ibdev, u8 port_num,
				int index, union ib_gid *gid,
				enum ib_gid_type *gid_type)
{
	struct mlx4_ib_iboe *iboe = &ibdev->iboe;
	struct mlx4_port_gid_table *port_gid_table;
	unsigned long flags;

	port_gid_table = &iboe->gids[port_num - 1];
	spin_lock_irqsave(&iboe->lock, flags);
	memcpy(gid, &port_gid_table->gids[index].gid, sizeof(*gid));
	*gid_type = port_gid_table->gids[index].gid_type;
	spin_unlock_irqrestore(&iboe->lock, flags);
	if (!memcmp(gid, &zgid, sizeof(*gid)))
		return -ENOENT;

	return 0;
}

#define MLX4_ROCEV2_QP1_SPORT 0xC000
static int build_mlx_header(struct mlx4_ib_sqp *sqp, struct ib_ud_wr *wr,
			    void *wqe, unsigned *mlx_seg_len)
{
	struct ib_device *ib_dev = sqp->qp.ibqp.device;
	struct mlx4_ib_dev *ibdev = to_mdev(ib_dev);
	struct mlx4_wqe_mlx_seg *mlx = wqe;
	struct mlx4_wqe_ctrl_seg *ctrl = wqe;
	struct mlx4_wqe_inline_seg *inl = wqe + sizeof *mlx;
	struct mlx4_ib_ah *ah = to_mah(wr->ah);
	union ib_gid sgid;
	u16 pkey;
	int send_size;
	int header_size;
	int spc;
	int i;
	int err = 0;
	u16 vlan = 0xffff;
	bool is_eth;
	bool is_vlan = false;
	bool is_grh;
	bool is_udp = false;
	int ip_version = 0;

	send_size = 0;
	for (i = 0; i < wr->wr.num_sge; ++i)
		send_size += wr->wr.sg_list[i].length;

	is_eth = rdma_port_get_link_layer(sqp->qp.ibqp.device, sqp->qp.port) == IB_LINK_LAYER_ETHERNET;
	is_grh = mlx4_ib_ah_grh_present(ah);
	if (is_eth) {
		enum ib_gid_type gid_type;
		if (mlx4_is_mfunc(to_mdev(ib_dev)->dev)) {
			/* When multi-function is enabled, the ib_core gid
			 * indexes don't necessarily match the hw ones, so
			 * we must use our own cache */
			err = mlx4_get_roce_gid_from_slave(to_mdev(ib_dev)->dev,
							   be32_to_cpu(ah->av.ib.port_pd) >> 24,
							   ah->av.ib.gid_index, &sgid.raw[0]);
			if (err)
				return err;
		} else  {
			err = fill_gid_by_hw_index(ibdev, sqp->qp.port,
					    ah->av.ib.gid_index,
					    &sgid, &gid_type);
			if (!err) {
				is_udp = gid_type == IB_GID_TYPE_ROCE_UDP_ENCAP;
				if (is_udp) {
					if (ipv6_addr_v4mapped((struct in6_addr *)&sgid))
						ip_version = 4;
					else
						ip_version = 6;
					is_grh = false;
				}
			} else {
				return err;
			}
		}
		if (ah->av.eth.vlan != cpu_to_be16(0xffff)) {
			vlan = be16_to_cpu(ah->av.eth.vlan) & 0x0fff;
			is_vlan = 1;
		}
	}
	err = ib_ud_header_init(send_size, !is_eth, is_eth, is_vlan, is_grh,
			  ip_version, is_udp, 0, &sqp->ud_header);
	if (err)
		return err;

	if (!is_eth) {
		sqp->ud_header.lrh.service_level =
			be32_to_cpu(ah->av.ib.sl_tclass_flowlabel) >> 28;
		sqp->ud_header.lrh.destination_lid = ah->av.ib.dlid;
		sqp->ud_header.lrh.source_lid = cpu_to_be16(ah->av.ib.g_slid & 0x7f);
	}

	if (is_grh || (ip_version == 6)) {
		sqp->ud_header.grh.traffic_class =
			(be32_to_cpu(ah->av.ib.sl_tclass_flowlabel) >> 20) & 0xff;
		sqp->ud_header.grh.flow_label    =
			ah->av.ib.sl_tclass_flowlabel & cpu_to_be32(0xfffff);
		sqp->ud_header.grh.hop_limit     = ah->av.ib.hop_limit;
		if (is_eth) {
			memcpy(sqp->ud_header.grh.source_gid.raw, sgid.raw, 16);
		} else {
			if (mlx4_is_mfunc(to_mdev(ib_dev)->dev)) {
				/* When multi-function is enabled, the ib_core gid
				 * indexes don't necessarily match the hw ones, so
				 * we must use our own cache
				 */
				sqp->ud_header.grh.source_gid.global.subnet_prefix =
					cpu_to_be64(atomic64_read(&(to_mdev(ib_dev)->sriov.
								    demux[sqp->qp.port - 1].
								    subnet_prefix)));
				sqp->ud_header.grh.source_gid.global.interface_id =
					to_mdev(ib_dev)->sriov.demux[sqp->qp.port - 1].
						       guid_cache[ah->av.ib.gid_index];
			} else {
				ib_get_cached_gid(ib_dev,
						  be32_to_cpu(ah->av.ib.port_pd) >> 24,
						  ah->av.ib.gid_index,
						  &sqp->ud_header.grh.source_gid, NULL);
			}
		}
		memcpy(sqp->ud_header.grh.destination_gid.raw,
		       ah->av.ib.dgid, 16);
	}

	if (ip_version == 4) {
		sqp->ud_header.ip4.tos =
			(be32_to_cpu(ah->av.ib.sl_tclass_flowlabel) >> 20) & 0xff;
		sqp->ud_header.ip4.id = 0;
		sqp->ud_header.ip4.frag_off = htons(IP_DF);
		sqp->ud_header.ip4.ttl = ah->av.eth.hop_limit;

		memcpy(&sqp->ud_header.ip4.saddr,
		       sgid.raw + 12, 4);
		memcpy(&sqp->ud_header.ip4.daddr, ah->av.ib.dgid + 12, 4);
		sqp->ud_header.ip4.check = ib_ud_ip4_csum(&sqp->ud_header);
	}

	if (is_udp) {
		sqp->ud_header.udp.dport = htons(ROCE_V2_UDP_DPORT);
		sqp->ud_header.udp.sport = htons(MLX4_ROCEV2_QP1_SPORT);
		sqp->ud_header.udp.csum = 0;
	}

	mlx->flags &= cpu_to_be32(MLX4_WQE_CTRL_CQ_UPDATE);

	if (!is_eth) {
		mlx->flags |= cpu_to_be32((!sqp->qp.ibqp.qp_num ? MLX4_WQE_MLX_VL15 : 0) |
					  (sqp->ud_header.lrh.destination_lid ==
					   IB_LID_PERMISSIVE ? MLX4_WQE_MLX_SLR : 0) |
					  (sqp->ud_header.lrh.service_level << 8));
		if (ah->av.ib.port_pd & cpu_to_be32(0x80000000))
			mlx->flags |= cpu_to_be32(0x1); /* force loopback */
		mlx->rlid = sqp->ud_header.lrh.destination_lid;
	}

	switch (wr->wr.opcode) {
	case IB_WR_SEND:
		sqp->ud_header.bth.opcode	 = IB_OPCODE_UD_SEND_ONLY;
		sqp->ud_header.immediate_present = 0;
		break;
	case IB_WR_SEND_WITH_IMM:
		sqp->ud_header.bth.opcode	 = IB_OPCODE_UD_SEND_ONLY_WITH_IMMEDIATE;
		sqp->ud_header.immediate_present = 1;
		sqp->ud_header.immediate_data    = wr->wr.ex.imm_data;
		break;
	default:
		return -EINVAL;
	}

	if (is_eth) {
		struct in6_addr in6;
		u16 ether_type;
		u16 pcp = (be32_to_cpu(ah->av.ib.sl_tclass_flowlabel) >> 29) << 13;

		ether_type = (!is_udp) ? ETH_P_IBOE:
			(ip_version == 4 ? ETH_P_IP : ETH_P_IPV6);

		mlx->sched_prio = cpu_to_be16(pcp);

		ether_addr_copy(sqp->ud_header.eth.smac_h, ah->av.eth.s_mac);
		memcpy(sqp->ud_header.eth.dmac_h, ah->av.eth.mac, 6);
		memcpy(&ctrl->srcrb_flags16[0], ah->av.eth.mac, 2);
		memcpy(&ctrl->imm, ah->av.eth.mac + 2, 4);
		memcpy(&in6, sgid.raw, sizeof(in6));


		if (!memcmp(sqp->ud_header.eth.smac_h, sqp->ud_header.eth.dmac_h, 6))
			mlx->flags |= cpu_to_be32(MLX4_WQE_CTRL_FORCE_LOOPBACK);
		if (!is_vlan) {
			sqp->ud_header.eth.type = cpu_to_be16(ether_type);
		} else {
			sqp->ud_header.vlan.type = cpu_to_be16(ether_type);
			sqp->ud_header.vlan.tag = cpu_to_be16(vlan | pcp);
		}
	} else {
		sqp->ud_header.lrh.virtual_lane    = !sqp->qp.ibqp.qp_num ? 15 :
							sl_to_vl(to_mdev(ib_dev),
								 sqp->ud_header.lrh.service_level,
								 sqp->qp.port);
		if (sqp->qp.ibqp.qp_num && sqp->ud_header.lrh.virtual_lane == 15)
			return -EINVAL;
		if (sqp->ud_header.lrh.destination_lid == IB_LID_PERMISSIVE)
			sqp->ud_header.lrh.source_lid = IB_LID_PERMISSIVE;
	}
	sqp->ud_header.bth.solicited_event = !!(wr->wr.send_flags & IB_SEND_SOLICITED);
	if (!sqp->qp.ibqp.qp_num)
		ib_get_cached_pkey(ib_dev, sqp->qp.port, sqp->pkey_index, &pkey);
	else
		ib_get_cached_pkey(ib_dev, sqp->qp.port, wr->pkey_index, &pkey);
	sqp->ud_header.bth.pkey = cpu_to_be16(pkey);
	sqp->ud_header.bth.destination_qpn = cpu_to_be32(wr->remote_qpn);
	sqp->ud_header.bth.psn = cpu_to_be32((sqp->send_psn++) & ((1 << 24) - 1));
	sqp->ud_header.deth.qkey = cpu_to_be32(wr->remote_qkey & 0x80000000 ?
					       sqp->qkey : wr->remote_qkey);
	sqp->ud_header.deth.source_qpn = cpu_to_be32(sqp->qp.ibqp.qp_num);

	header_size = ib_ud_header_pack(&sqp->ud_header, sqp->header_buf);

	if (0) {
		pr_err("built UD header of size %d:\n", header_size);
		for (i = 0; i < header_size / 4; ++i) {
			if (i % 8 == 0)
				pr_err("  [%02x] ", i * 4);
			pr_cont(" %08x",
				be32_to_cpu(((__be32 *) sqp->header_buf)[i]));
			if ((i + 1) % 8 == 0)
				pr_cont("\n");
		}
		pr_err("\n");
	}

	/*
	 * Inline data segments may not cross a 64 byte boundary.  If
	 * our UD header is bigger than the space available up to the
	 * next 64 byte boundary in the WQE, use two inline data
	 * segments to hold the UD header.
	 */
	spc = MLX4_INLINE_ALIGN -
		((unsigned long) (inl + 1) & (MLX4_INLINE_ALIGN - 1));
	if (header_size <= spc) {
		inl->byte_count = cpu_to_be32(1 << 31 | header_size);
		memcpy(inl + 1, sqp->header_buf, header_size);
		i = 1;
	} else {
		inl->byte_count = cpu_to_be32(1 << 31 | spc);
		memcpy(inl + 1, sqp->header_buf, spc);

		inl = (void *) (inl + 1) + spc;
		memcpy(inl + 1, sqp->header_buf + spc, header_size - spc);
		/*
		 * Need a barrier here to make sure all the data is
		 * visible before the byte_count field is set.
		 * Otherwise the HCA prefetcher could grab the 64-byte
		 * chunk with this inline segment and get a valid (!=
		 * 0xffffffff) byte count but stale data, and end up
		 * generating a packet with bad headers.
		 *
		 * The first inline segment's byte_count field doesn't
		 * need a barrier, because it comes after a
		 * control/MLX segment and therefore is at an offset
		 * of 16 mod 64.
		 */
		wmb();
		inl->byte_count = cpu_to_be32(1 << 31 | (header_size - spc));
		i = 2;
	}

	*mlx_seg_len =
		ALIGN(i * sizeof (struct mlx4_wqe_inline_seg) + header_size, 16);
	return 0;
}

static int mlx4_wq_overflow(struct mlx4_ib_wq *wq, int nreq, struct ib_cq *ib_cq)
{
	unsigned cur;
	struct mlx4_ib_cq *cq;

	cur = wq->head - wq->tail;
	if (likely(cur + nreq < wq->max_post))
		return 0;

	cq = to_mcq(ib_cq);
	spin_lock(&cq->lock);
	cur = wq->head - wq->tail;
	spin_unlock(&cq->lock);

	return cur + nreq >= wq->max_post;
}

static __be32 convert_access(int acc)
{
	return (acc & IB_ACCESS_REMOTE_ATOMIC ?
		cpu_to_be32(MLX4_WQE_FMR_AND_BIND_PERM_ATOMIC)       : 0) |
	       (acc & IB_ACCESS_REMOTE_WRITE  ?
		cpu_to_be32(MLX4_WQE_FMR_AND_BIND_PERM_REMOTE_WRITE) : 0) |
	       (acc & IB_ACCESS_REMOTE_READ   ?
		cpu_to_be32(MLX4_WQE_FMR_AND_BIND_PERM_REMOTE_READ)  : 0) |
	       (acc & IB_ACCESS_LOCAL_WRITE   ? cpu_to_be32(MLX4_WQE_FMR_PERM_LOCAL_WRITE)  : 0) |
		cpu_to_be32(MLX4_WQE_FMR_PERM_LOCAL_READ);
}

static void set_reg_seg(struct mlx4_wqe_fmr_seg *fseg,
			struct ib_reg_wr *wr)
{
	struct mlx4_ib_mr *mr = to_mmr(wr->mr);

	fseg->flags		= convert_access(wr->access);
	fseg->mem_key		= cpu_to_be32(wr->key);
	fseg->buf_list		= cpu_to_be64(mr->page_map);
	fseg->start_addr	= cpu_to_be64(mr->ibmr.iova);
	fseg->reg_len		= cpu_to_be64(mr->ibmr.length);
	fseg->offset		= 0; /* XXX -- is this just for ZBVA? */
	fseg->page_size		= cpu_to_be32(ilog2(mr->ibmr.page_size));
	fseg->reserved[0]	= 0;
	fseg->reserved[1]	= 0;
}

static void set_local_inv_seg(struct mlx4_wqe_local_inval_seg *iseg, u32 rkey)
{
	memset(iseg, 0, sizeof(*iseg));
	iseg->mem_key = cpu_to_be32(rkey);
}

static __always_inline void set_raddr_seg(struct mlx4_wqe_raddr_seg *rseg,
					  u64 remote_addr, u32 rkey)
{
	rseg->raddr    = cpu_to_be64(remote_addr);
	rseg->rkey     = cpu_to_be32(rkey);
	rseg->reserved = 0;
}

static void set_atomic_seg(struct mlx4_wqe_atomic_seg *aseg,
		struct ib_atomic_wr *wr)
{
	if (wr->wr.opcode == IB_WR_ATOMIC_CMP_AND_SWP) {
		aseg->swap_add = cpu_to_be64(wr->swap);
		aseg->compare  = cpu_to_be64(wr->compare_add);
	} else if (wr->wr.opcode == IB_WR_MASKED_ATOMIC_FETCH_AND_ADD) {
		aseg->swap_add = cpu_to_be64(wr->compare_add);
		aseg->compare  = cpu_to_be64(wr->compare_add_mask);
	} else {
		aseg->swap_add = cpu_to_be64(wr->compare_add);
		aseg->compare  = 0;
	}

}

static void set_masked_atomic_seg(struct mlx4_wqe_masked_atomic_seg *aseg,
				  struct ib_atomic_wr *wr)
{
	aseg->swap_add		= cpu_to_be64(wr->swap);
	aseg->swap_add_mask	= cpu_to_be64(wr->swap_mask);
	aseg->compare		= cpu_to_be64(wr->compare_add);
	aseg->compare_mask	= cpu_to_be64(wr->compare_add_mask);
}

static void set_datagram_seg(struct mlx4_wqe_datagram_seg *dseg,
			     struct ib_ud_wr *wr)
{
	memcpy(dseg->av, &to_mah(wr->ah)->av, sizeof (struct mlx4_av));
	dseg->dqpn = cpu_to_be32(wr->remote_qpn);
	dseg->qkey = cpu_to_be32(wr->remote_qkey);
	dseg->vlan = to_mah(wr->ah)->av.eth.vlan;
	memcpy(dseg->mac, to_mah(wr->ah)->av.eth.mac, 6);
}

static void set_tunnel_datagram_seg(struct mlx4_ib_dev *dev,
				    struct mlx4_wqe_datagram_seg *dseg,
				    struct ib_ud_wr *wr,
				    enum mlx4_ib_qp_type qpt)
{
	union mlx4_ext_av *av = &to_mah(wr->ah)->av;
	struct mlx4_av sqp_av = {0};
	int port = *((u8 *) &av->ib.port_pd) & 0x3;

	/* force loopback */
	sqp_av.port_pd = av->ib.port_pd | cpu_to_be32(0x80000000);
	sqp_av.g_slid = av->ib.g_slid & 0x7f; /* no GRH */
	sqp_av.sl_tclass_flowlabel = av->ib.sl_tclass_flowlabel &
			cpu_to_be32(0xf0000000);

	memcpy(dseg->av, &sqp_av, sizeof (struct mlx4_av));
	if (qpt == MLX4_IB_QPT_PROXY_GSI)
		dseg->dqpn = cpu_to_be32(dev->dev->caps.spec_qps[port - 1].qp1_tunnel);
	else
		dseg->dqpn = cpu_to_be32(dev->dev->caps.spec_qps[port - 1].qp0_tunnel);
	/* Use QKEY from the QP context, which is set by master */
	dseg->qkey = cpu_to_be32(IB_QP_SET_QKEY);
}

static void build_tunnel_header(struct ib_ud_wr *wr, void *wqe, unsigned *mlx_seg_len)
{
	struct mlx4_wqe_inline_seg *inl = wqe;
	struct mlx4_ib_tunnel_header hdr;
	struct mlx4_ib_ah *ah = to_mah(wr->ah);
	int spc;
	int i;

	memcpy(&hdr.av, &ah->av, sizeof hdr.av);
	hdr.remote_qpn = cpu_to_be32(wr->remote_qpn);
	hdr.pkey_index = cpu_to_be16(wr->pkey_index);
	hdr.qkey = cpu_to_be32(wr->remote_qkey);
	memcpy(hdr.mac, ah->av.eth.mac, 6);
	hdr.vlan = ah->av.eth.vlan;

	spc = MLX4_INLINE_ALIGN -
		((unsigned long) (inl + 1) & (MLX4_INLINE_ALIGN - 1));
	if (sizeof (hdr) <= spc) {
		memcpy(inl + 1, &hdr, sizeof (hdr));
		wmb();
		inl->byte_count = cpu_to_be32(1 << 31 | sizeof (hdr));
		i = 1;
	} else {
		memcpy(inl + 1, &hdr, spc);
		wmb();
		inl->byte_count = cpu_to_be32(1 << 31 | spc);

		inl = (void *) (inl + 1) + spc;
		memcpy(inl + 1, (void *) &hdr + spc, sizeof (hdr) - spc);
		wmb();
		inl->byte_count = cpu_to_be32(1 << 31 | (sizeof (hdr) - spc));
		i = 2;
	}

	*mlx_seg_len =
		ALIGN(i * sizeof (struct mlx4_wqe_inline_seg) + sizeof (hdr), 16);
}

static void set_mlx_icrc_seg(void *dseg)
{
	u32 *t = dseg;
	struct mlx4_wqe_inline_seg *iseg = dseg;

	t[1] = 0;

	/*
	 * Need a barrier here before writing the byte_count field to
	 * make sure that all the data is visible before the
	 * byte_count field is set.  Otherwise, if the segment begins
	 * a new cacheline, the HCA prefetcher could grab the 64-byte
	 * chunk and get a valid (!= * 0xffffffff) byte count but
	 * stale data, and end up sending the wrong data.
	 */
	wmb();

	iseg->byte_count = cpu_to_be32((1 << 31) | 4);
}

static void set_data_seg(struct mlx4_wqe_data_seg *dseg, struct ib_sge *sg)
{
	dseg->lkey       = cpu_to_be32(sg->lkey);
	dseg->addr       = cpu_to_be64(sg->addr);

	/*
	 * Need a barrier here before writing the byte_count field to
	 * make sure that all the data is visible before the
	 * byte_count field is set.  Otherwise, if the segment begins
	 * a new cacheline, the HCA prefetcher could grab the 64-byte
	 * chunk and get a valid (!= * 0xffffffff) byte count but
	 * stale data, and end up sending the wrong data.
	 */
	wmb();

	dseg->byte_count = cpu_to_be32(sg->length);
}

static void __set_data_seg(struct mlx4_wqe_data_seg *dseg, struct ib_sge *sg)
{
	dseg->byte_count = cpu_to_be32(sg->length);
	dseg->lkey       = cpu_to_be32(sg->lkey);
	dseg->addr       = cpu_to_be64(sg->addr);
}

static int build_lso_seg(struct mlx4_wqe_lso_seg *wqe, struct ib_ud_wr *wr,
			 struct mlx4_ib_qp *qp, unsigned *lso_seg_len,
			 __be32 *lso_hdr_sz, __be32 *blh)
{
	unsigned halign = ALIGN(sizeof *wqe + wr->hlen, 16);

	if (unlikely(halign > MLX4_IB_CACHE_LINE_SIZE))
		*blh = cpu_to_be32(1 << 6);

	if (unlikely(!(qp->flags & MLX4_IB_QP_LSO) &&
		     wr->wr.num_sge > qp->sq.max_gs - (halign >> 4)))
		return -EINVAL;

	memcpy(wqe->header, wr->header, wr->hlen);

	*lso_hdr_sz  = cpu_to_be32(wr->mss << 16 | wr->hlen);
	*lso_seg_len = halign;
	return 0;
}

static __be32 send_ieth(struct ib_send_wr *wr)
{
	switch (wr->opcode) {
	case IB_WR_SEND_WITH_IMM:
	case IB_WR_RDMA_WRITE_WITH_IMM:
		return wr->ex.imm_data;

	case IB_WR_SEND_WITH_INV:
		return cpu_to_be32(wr->ex.invalidate_rkey);

	default:
		return 0;
	}
}

static void add_zero_len_inline(void *wqe)
{
	struct mlx4_wqe_inline_seg *inl = wqe;
	memset(wqe, 0, 16);
	inl->byte_count = cpu_to_be32(1 << 31);
}

int mlx4_ib_post_send(struct ib_qp *ibqp, struct ib_send_wr *wr,
		      struct ib_send_wr **bad_wr)
{
	struct mlx4_ib_qp *qp = to_mqp(ibqp);
	void *wqe;
	struct mlx4_wqe_ctrl_seg *ctrl;
	struct mlx4_wqe_data_seg *dseg;
	unsigned long flags;
	int nreq;
	int err = 0;
	unsigned ind;
	int uninitialized_var(stamp);
	int uninitialized_var(size);
	unsigned uninitialized_var(seglen);
	__be32 dummy;
	__be32 *lso_wqe;
	__be32 uninitialized_var(lso_hdr_sz);
	__be32 blh;
	int i;
	struct mlx4_ib_dev *mdev = to_mdev(ibqp->device);

	if (qp->mlx4_ib_qp_type == MLX4_IB_QPT_GSI) {
		struct mlx4_ib_sqp *sqp = to_msqp(qp);

		if (sqp->roce_v2_gsi) {
			struct mlx4_ib_ah *ah = to_mah(ud_wr(wr)->ah);
			enum ib_gid_type gid_type;
			union ib_gid gid;

			if (!fill_gid_by_hw_index(mdev, sqp->qp.port,
					   ah->av.ib.gid_index,
					   &gid, &gid_type))
				qp = (gid_type == IB_GID_TYPE_ROCE_UDP_ENCAP) ?
						to_mqp(sqp->roce_v2_gsi) : qp;
			else
				pr_err("Failed to get gid at index %d. RoCEv2 will not work properly\n",
				       ah->av.ib.gid_index);
		}
	}

	spin_lock_irqsave(&qp->sq.lock, flags);
	if (mdev->dev->persist->state & MLX4_DEVICE_STATE_INTERNAL_ERROR) {
		err = -EIO;
		*bad_wr = wr;
		nreq = 0;
		goto out;
	}

	ind = qp->sq_next_wqe;

	for (nreq = 0; wr; ++nreq, wr = wr->next) {
		lso_wqe = &dummy;
		blh = 0;

		if (mlx4_wq_overflow(&qp->sq, nreq, qp->ibqp.send_cq)) {
			err = -ENOMEM;
			*bad_wr = wr;
			goto out;
		}

		if (unlikely(wr->num_sge > qp->sq.max_gs)) {
			err = -EINVAL;
			*bad_wr = wr;
			goto out;
		}

		ctrl = wqe = get_send_wqe(qp, ind & (qp->sq.wqe_cnt - 1));
		qp->sq.wrid[(qp->sq.head + nreq) & (qp->sq.wqe_cnt - 1)] = wr->wr_id;

		ctrl->srcrb_flags =
			(wr->send_flags & IB_SEND_SIGNALED ?
			 cpu_to_be32(MLX4_WQE_CTRL_CQ_UPDATE) : 0) |
			(wr->send_flags & IB_SEND_SOLICITED ?
			 cpu_to_be32(MLX4_WQE_CTRL_SOLICITED) : 0) |
			((wr->send_flags & IB_SEND_IP_CSUM) ?
			 cpu_to_be32(MLX4_WQE_CTRL_IP_CSUM |
				     MLX4_WQE_CTRL_TCP_UDP_CSUM) : 0) |
			qp->sq_signal_bits;

		ctrl->imm = send_ieth(wr);

		wqe += sizeof *ctrl;
		size = sizeof *ctrl / 16;

		switch (qp->mlx4_ib_qp_type) {
		case MLX4_IB_QPT_RC:
		case MLX4_IB_QPT_UC:
			switch (wr->opcode) {
			case IB_WR_ATOMIC_CMP_AND_SWP:
			case IB_WR_ATOMIC_FETCH_AND_ADD:
			case IB_WR_MASKED_ATOMIC_FETCH_AND_ADD:
				set_raddr_seg(wqe, atomic_wr(wr)->remote_addr,
					      atomic_wr(wr)->rkey);
				wqe  += sizeof (struct mlx4_wqe_raddr_seg);

				set_atomic_seg(wqe, atomic_wr(wr));
				wqe  += sizeof (struct mlx4_wqe_atomic_seg);

				size += (sizeof (struct mlx4_wqe_raddr_seg) +
					 sizeof (struct mlx4_wqe_atomic_seg)) / 16;

				break;

			case IB_WR_MASKED_ATOMIC_CMP_AND_SWP:
				set_raddr_seg(wqe, atomic_wr(wr)->remote_addr,
					      atomic_wr(wr)->rkey);
				wqe  += sizeof (struct mlx4_wqe_raddr_seg);

				set_masked_atomic_seg(wqe, atomic_wr(wr));
				wqe  += sizeof (struct mlx4_wqe_masked_atomic_seg);

				size += (sizeof (struct mlx4_wqe_raddr_seg) +
					 sizeof (struct mlx4_wqe_masked_atomic_seg)) / 16;

				break;

			case IB_WR_RDMA_READ:
			case IB_WR_RDMA_WRITE:
			case IB_WR_RDMA_WRITE_WITH_IMM:
				set_raddr_seg(wqe, rdma_wr(wr)->remote_addr,
					      rdma_wr(wr)->rkey);
				wqe  += sizeof (struct mlx4_wqe_raddr_seg);
				size += sizeof (struct mlx4_wqe_raddr_seg) / 16;
				break;

			case IB_WR_LOCAL_INV:
				ctrl->srcrb_flags |=
					cpu_to_be32(MLX4_WQE_CTRL_STRONG_ORDER);
				set_local_inv_seg(wqe, wr->ex.invalidate_rkey);
				wqe  += sizeof (struct mlx4_wqe_local_inval_seg);
				size += sizeof (struct mlx4_wqe_local_inval_seg) / 16;
				break;

			case IB_WR_REG_MR:
				ctrl->srcrb_flags |=
					cpu_to_be32(MLX4_WQE_CTRL_STRONG_ORDER);
				set_reg_seg(wqe, reg_wr(wr));
				wqe  += sizeof(struct mlx4_wqe_fmr_seg);
				size += sizeof(struct mlx4_wqe_fmr_seg) / 16;
				break;

			default:
				/* No extra segments required for sends */
				break;
			}
			break;

		case MLX4_IB_QPT_TUN_SMI_OWNER:
			err =  build_sriov_qp0_header(to_msqp(qp), ud_wr(wr),
					ctrl, &seglen);
			if (unlikely(err)) {
				*bad_wr = wr;
				goto out;
			}
			wqe  += seglen;
			size += seglen / 16;
			break;
		case MLX4_IB_QPT_TUN_SMI:
		case MLX4_IB_QPT_TUN_GSI:
			/* this is a UD qp used in MAD responses to slaves. */
			set_datagram_seg(wqe, ud_wr(wr));
			/* set the forced-loopback bit in the data seg av */
			*(__be32 *) wqe |= cpu_to_be32(0x80000000);
			wqe  += sizeof (struct mlx4_wqe_datagram_seg);
			size += sizeof (struct mlx4_wqe_datagram_seg) / 16;
			break;
		case MLX4_IB_QPT_UD:
			set_datagram_seg(wqe, ud_wr(wr));
			wqe  += sizeof (struct mlx4_wqe_datagram_seg);
			size += sizeof (struct mlx4_wqe_datagram_seg) / 16;

			if (wr->opcode == IB_WR_LSO) {
				err = build_lso_seg(wqe, ud_wr(wr), qp, &seglen,
						&lso_hdr_sz, &blh);
				if (unlikely(err)) {
					*bad_wr = wr;
					goto out;
				}
				lso_wqe = (__be32 *) wqe;
				wqe  += seglen;
				size += seglen / 16;
			}
			break;

		case MLX4_IB_QPT_PROXY_SMI_OWNER:
			err = build_sriov_qp0_header(to_msqp(qp), ud_wr(wr),
					ctrl, &seglen);
			if (unlikely(err)) {
				*bad_wr = wr;
				goto out;
			}
			wqe  += seglen;
			size += seglen / 16;
			/* to start tunnel header on a cache-line boundary */
			add_zero_len_inline(wqe);
			wqe += 16;
			size++;
			build_tunnel_header(ud_wr(wr), wqe, &seglen);
			wqe  += seglen;
			size += seglen / 16;
			break;
		case MLX4_IB_QPT_PROXY_SMI:
		case MLX4_IB_QPT_PROXY_GSI:
			/* If we are tunneling special qps, this is a UD qp.
			 * In this case we first add a UD segment targeting
			 * the tunnel qp, and then add a header with address
			 * information */
			set_tunnel_datagram_seg(to_mdev(ibqp->device), wqe,
						ud_wr(wr),
						qp->mlx4_ib_qp_type);
			wqe  += sizeof (struct mlx4_wqe_datagram_seg);
			size += sizeof (struct mlx4_wqe_datagram_seg) / 16;
			build_tunnel_header(ud_wr(wr), wqe, &seglen);
			wqe  += seglen;
			size += seglen / 16;
			break;

		case MLX4_IB_QPT_SMI:
		case MLX4_IB_QPT_GSI:
			err = build_mlx_header(to_msqp(qp), ud_wr(wr), ctrl,
					&seglen);
			if (unlikely(err)) {
				*bad_wr = wr;
				goto out;
			}
			wqe  += seglen;
			size += seglen / 16;
			break;

		default:
			break;
		}

		/*
		 * Write data segments in reverse order, so as to
		 * overwrite cacheline stamp last within each
		 * cacheline.  This avoids issues with WQE
		 * prefetching.
		 */

		dseg = wqe;
		dseg += wr->num_sge - 1;
		size += wr->num_sge * (sizeof (struct mlx4_wqe_data_seg) / 16);

		/* Add one more inline data segment for ICRC for MLX sends */
		if (unlikely(qp->mlx4_ib_qp_type == MLX4_IB_QPT_SMI ||
			     qp->mlx4_ib_qp_type == MLX4_IB_QPT_GSI ||
			     qp->mlx4_ib_qp_type &
			     (MLX4_IB_QPT_PROXY_SMI_OWNER | MLX4_IB_QPT_TUN_SMI_OWNER))) {
			set_mlx_icrc_seg(dseg + 1);
			size += sizeof (struct mlx4_wqe_data_seg) / 16;
		}

		for (i = wr->num_sge - 1; i >= 0; --i, --dseg)
			set_data_seg(dseg, wr->sg_list + i);

		/*
		 * Possibly overwrite stamping in cacheline with LSO
		 * segment only after making sure all data segments
		 * are written.
		 */
		wmb();
		*lso_wqe = lso_hdr_sz;

		ctrl->qpn_vlan.fence_size = (wr->send_flags & IB_SEND_FENCE ?
					     MLX4_WQE_CTRL_FENCE : 0) | size;

		/*
		 * Make sure descriptor is fully written before
		 * setting ownership bit (because HW can start
		 * executing as soon as we do).
		 */
		wmb();

		if (wr->opcode < 0 || wr->opcode >= ARRAY_SIZE(mlx4_ib_opcode)) {
			*bad_wr = wr;
			err = -EINVAL;
			goto out;
		}

		ctrl->owner_opcode = mlx4_ib_opcode[wr->opcode] |
			(ind & qp->sq.wqe_cnt ? cpu_to_be32(1 << 31) : 0) | blh;

		stamp = ind + qp->sq_spare_wqes;
		ind += DIV_ROUND_UP(size * 16, 1U << qp->sq.wqe_shift);

		/*
		 * We can improve latency by not stamping the last
		 * send queue WQE until after ringing the doorbell, so
		 * only stamp here if there are still more WQEs to post.
		 *
		 * Same optimization applies to padding with NOP wqe
		 * in case of WQE shrinking (used to prevent wrap-around
		 * in the middle of WR).
		 */
		if (wr->next) {
			stamp_send_wqe(qp, stamp, size * 16);
			ind = pad_wraparound(qp, ind);
		}
	}

out:
	if (likely(nreq)) {
		qp->sq.head += nreq;

		/*
		 * Make sure that descriptors are written before
		 * doorbell record.
		 */
		wmb();

		writel(qp->doorbell_qpn,
		       to_mdev(ibqp->device)->uar_map + MLX4_SEND_DOORBELL);

		/*
		 * Make sure doorbells don't leak out of SQ spinlock
		 * and reach the HCA out of order.
		 */
		mmiowb();

		stamp_send_wqe(qp, stamp, size * 16);

		ind = pad_wraparound(qp, ind);
		qp->sq_next_wqe = ind;
	}

	spin_unlock_irqrestore(&qp->sq.lock, flags);

	return err;
}

int mlx4_ib_post_recv(struct ib_qp *ibqp, struct ib_recv_wr *wr,
		      struct ib_recv_wr **bad_wr)
{
	struct mlx4_ib_qp *qp = to_mqp(ibqp);
	struct mlx4_wqe_data_seg *scat;
	unsigned long flags;
	int err = 0;
	int nreq;
	int ind;
	int max_gs;
	int i;
	struct mlx4_ib_dev *mdev = to_mdev(ibqp->device);

	max_gs = qp->rq.max_gs;
	spin_lock_irqsave(&qp->rq.lock, flags);

	if (mdev->dev->persist->state & MLX4_DEVICE_STATE_INTERNAL_ERROR) {
		err = -EIO;
		*bad_wr = wr;
		nreq = 0;
		goto out;
	}

	ind = qp->rq.head & (qp->rq.wqe_cnt - 1);

	for (nreq = 0; wr; ++nreq, wr = wr->next) {
		if (mlx4_wq_overflow(&qp->rq, nreq, qp->ibqp.recv_cq)) {
			err = -ENOMEM;
			*bad_wr = wr;
			goto out;
		}

		if (unlikely(wr->num_sge > qp->rq.max_gs)) {
			err = -EINVAL;
			*bad_wr = wr;
			goto out;
		}

		scat = get_recv_wqe(qp, ind);

		if (qp->mlx4_ib_qp_type & (MLX4_IB_QPT_PROXY_SMI_OWNER |
		    MLX4_IB_QPT_PROXY_SMI | MLX4_IB_QPT_PROXY_GSI)) {
			ib_dma_sync_single_for_device(ibqp->device,
						      qp->sqp_proxy_rcv[ind].map,
						      sizeof (struct mlx4_ib_proxy_sqp_hdr),
						      DMA_FROM_DEVICE);
			scat->byte_count =
				cpu_to_be32(sizeof (struct mlx4_ib_proxy_sqp_hdr));
			/* use dma lkey from upper layer entry */
			scat->lkey = cpu_to_be32(wr->sg_list->lkey);
			scat->addr = cpu_to_be64(qp->sqp_proxy_rcv[ind].map);
			scat++;
			max_gs--;
		}

		for (i = 0; i < wr->num_sge; ++i)
			__set_data_seg(scat + i, wr->sg_list + i);

		if (i < max_gs) {
			scat[i].byte_count = 0;
			scat[i].lkey       = cpu_to_be32(MLX4_INVALID_LKEY);
			scat[i].addr       = 0;
		}

		qp->rq.wrid[ind] = wr->wr_id;

		ind = (ind + 1) & (qp->rq.wqe_cnt - 1);
	}

out:
	if (likely(nreq)) {
		qp->rq.head += nreq;

		/*
		 * Make sure that descriptors are written before
		 * doorbell record.
		 */
		wmb();

		*qp->db.db = cpu_to_be32(qp->rq.head & 0xffff);
	}

	spin_unlock_irqrestore(&qp->rq.lock, flags);

	return err;
}

static inline enum ib_qp_state to_ib_qp_state(enum mlx4_qp_state mlx4_state)
{
	switch (mlx4_state) {
	case MLX4_QP_STATE_RST:      return IB_QPS_RESET;
	case MLX4_QP_STATE_INIT:     return IB_QPS_INIT;
	case MLX4_QP_STATE_RTR:      return IB_QPS_RTR;
	case MLX4_QP_STATE_RTS:      return IB_QPS_RTS;
	case MLX4_QP_STATE_SQ_DRAINING:
	case MLX4_QP_STATE_SQD:      return IB_QPS_SQD;
	case MLX4_QP_STATE_SQER:     return IB_QPS_SQE;
	case MLX4_QP_STATE_ERR:      return IB_QPS_ERR;
	default:		     return -1;
	}
}

static inline enum ib_mig_state to_ib_mig_state(int mlx4_mig_state)
{
	switch (mlx4_mig_state) {
	case MLX4_QP_PM_ARMED:		return IB_MIG_ARMED;
	case MLX4_QP_PM_REARM:		return IB_MIG_REARM;
	case MLX4_QP_PM_MIGRATED:	return IB_MIG_MIGRATED;
	default: return -1;
	}
}

static int to_ib_qp_access_flags(int mlx4_flags)
{
	int ib_flags = 0;

	if (mlx4_flags & MLX4_QP_BIT_RRE)
		ib_flags |= IB_ACCESS_REMOTE_READ;
	if (mlx4_flags & MLX4_QP_BIT_RWE)
		ib_flags |= IB_ACCESS_REMOTE_WRITE;
	if (mlx4_flags & MLX4_QP_BIT_RAE)
		ib_flags |= IB_ACCESS_REMOTE_ATOMIC;

	return ib_flags;
}

static void to_rdma_ah_attr(struct mlx4_ib_dev *ibdev,
			    struct rdma_ah_attr *ah_attr,
			    struct mlx4_qp_path *path)
{
	struct mlx4_dev *dev = ibdev->dev;
	u8 port_num = path->sched_queue & 0x40 ? 2 : 1;

	memset(ah_attr, 0, sizeof(*ah_attr));
	ah_attr->type = rdma_ah_find_type(&ibdev->ib_dev, port_num);
	if (port_num == 0 || port_num > dev->caps.num_ports)
		return;

	if (ah_attr->type == RDMA_AH_ATTR_TYPE_ROCE)
		rdma_ah_set_sl(ah_attr, ((path->sched_queue >> 3) & 0x7) |
			       ((path->sched_queue & 4) << 1));
	else
		rdma_ah_set_sl(ah_attr, (path->sched_queue >> 2) & 0xf);
	rdma_ah_set_port_num(ah_attr, port_num);

	rdma_ah_set_dlid(ah_attr, be16_to_cpu(path->rlid));
	rdma_ah_set_path_bits(ah_attr, path->grh_mylmc & 0x7f);
	rdma_ah_set_static_rate(ah_attr,
				path->static_rate ? path->static_rate - 5 : 0);
	if (path->grh_mylmc & (1 << 7)) {
		rdma_ah_set_grh(ah_attr, NULL,
				be32_to_cpu(path->tclass_flowlabel) & 0xfffff,
				path->mgid_index,
				path->hop_limit,
				(be32_to_cpu(path->tclass_flowlabel)
				 >> 20) & 0xff);
		rdma_ah_set_dgid_raw(ah_attr, path->rgid);
	}
}

int mlx4_ib_query_qp(struct ib_qp *ibqp, struct ib_qp_attr *qp_attr, int qp_attr_mask,
		     struct ib_qp_init_attr *qp_init_attr)
{
	struct mlx4_ib_dev *dev = to_mdev(ibqp->device);
	struct mlx4_ib_qp *qp = to_mqp(ibqp);
	struct mlx4_qp_context context;
	int mlx4_state;
	int err = 0;

	if (ibqp->rwq_ind_tbl)
		return -EOPNOTSUPP;

	mutex_lock(&qp->mutex);

	if (qp->state == IB_QPS_RESET) {
		qp_attr->qp_state = IB_QPS_RESET;
		goto done;
	}

	err = mlx4_qp_query(dev->dev, &qp->mqp, &context);
	if (err) {
		err = -EINVAL;
		goto out;
	}

	mlx4_state = be32_to_cpu(context.flags) >> 28;

	qp->state		     = to_ib_qp_state(mlx4_state);
	qp_attr->qp_state	     = qp->state;
	qp_attr->path_mtu	     = context.mtu_msgmax >> 5;
	qp_attr->path_mig_state	     =
		to_ib_mig_state((be32_to_cpu(context.flags) >> 11) & 0x3);
	qp_attr->qkey		     = be32_to_cpu(context.qkey);
	qp_attr->rq_psn		     = be32_to_cpu(context.rnr_nextrecvpsn) & 0xffffff;
	qp_attr->sq_psn		     = be32_to_cpu(context.next_send_psn) & 0xffffff;
	qp_attr->dest_qp_num	     = be32_to_cpu(context.remote_qpn) & 0xffffff;
	qp_attr->qp_access_flags     =
		to_ib_qp_access_flags(be32_to_cpu(context.params2));

	if (qp->ibqp.qp_type == IB_QPT_RC || qp->ibqp.qp_type == IB_QPT_UC) {
		to_rdma_ah_attr(dev, &qp_attr->ah_attr, &context.pri_path);
		to_rdma_ah_attr(dev, &qp_attr->alt_ah_attr, &context.alt_path);
		qp_attr->alt_pkey_index = context.alt_path.pkey_index & 0x7f;
		qp_attr->alt_port_num	=
			rdma_ah_get_port_num(&qp_attr->alt_ah_attr);
	}

	qp_attr->pkey_index = context.pri_path.pkey_index & 0x7f;
	if (qp_attr->qp_state == IB_QPS_INIT)
		qp_attr->port_num = qp->port;
	else
		qp_attr->port_num = context.pri_path.sched_queue & 0x40 ? 2 : 1;

	/* qp_attr->en_sqd_async_notify is only applicable in modify qp */
	qp_attr->sq_draining = mlx4_state == MLX4_QP_STATE_SQ_DRAINING;

	qp_attr->max_rd_atomic = 1 << ((be32_to_cpu(context.params1) >> 21) & 0x7);

	qp_attr->max_dest_rd_atomic =
		1 << ((be32_to_cpu(context.params2) >> 21) & 0x7);
	qp_attr->min_rnr_timer	    =
		(be32_to_cpu(context.rnr_nextrecvpsn) >> 24) & 0x1f;
	qp_attr->timeout	    = context.pri_path.ackto >> 3;
	qp_attr->retry_cnt	    = (be32_to_cpu(context.params1) >> 16) & 0x7;
	qp_attr->rnr_retry	    = (be32_to_cpu(context.params1) >> 13) & 0x7;
	qp_attr->alt_timeout	    = context.alt_path.ackto >> 3;

done:
	qp_attr->cur_qp_state	     = qp_attr->qp_state;
	qp_attr->cap.max_recv_wr     = qp->rq.wqe_cnt;
	qp_attr->cap.max_recv_sge    = qp->rq.max_gs;

	if (!ibqp->uobject) {
		qp_attr->cap.max_send_wr  = qp->sq.wqe_cnt;
		qp_attr->cap.max_send_sge = qp->sq.max_gs;
	} else {
		qp_attr->cap.max_send_wr  = 0;
		qp_attr->cap.max_send_sge = 0;
	}

	/*
	 * We don't support inline sends for kernel QPs (yet), and we
	 * don't know what userspace's value should be.
	 */
	qp_attr->cap.max_inline_data = 0;

	qp_init_attr->cap	     = qp_attr->cap;

	qp_init_attr->create_flags = 0;
	if (qp->flags & MLX4_IB_QP_BLOCK_MULTICAST_LOOPBACK)
		qp_init_attr->create_flags |= IB_QP_CREATE_BLOCK_MULTICAST_LOOPBACK;

	if (qp->flags & MLX4_IB_QP_LSO)
		qp_init_attr->create_flags |= IB_QP_CREATE_IPOIB_UD_LSO;

	if (qp->flags & MLX4_IB_QP_NETIF)
		qp_init_attr->create_flags |= IB_QP_CREATE_NETIF_QP;

	qp_init_attr->sq_sig_type =
		qp->sq_signal_bits == cpu_to_be32(MLX4_WQE_CTRL_CQ_UPDATE) ?
		IB_SIGNAL_ALL_WR : IB_SIGNAL_REQ_WR;

out:
	mutex_unlock(&qp->mutex);
	return err;
}

struct ib_wq *mlx4_ib_create_wq(struct ib_pd *pd,
				struct ib_wq_init_attr *init_attr,
				struct ib_udata *udata)
{
	struct mlx4_ib_dev *dev;
	struct ib_qp_init_attr ib_qp_init_attr;
	struct mlx4_ib_qp *qp;
	struct mlx4_ib_create_wq ucmd;
	int err, required_cmd_sz;

	if (!(udata && pd->uobject))
		return ERR_PTR(-EINVAL);

	required_cmd_sz = offsetof(typeof(ucmd), comp_mask) +
			  sizeof(ucmd.comp_mask);
	if (udata->inlen < required_cmd_sz) {
		pr_debug("invalid inlen\n");
		return ERR_PTR(-EINVAL);
	}

	if (udata->inlen > sizeof(ucmd) &&
	    !ib_is_udata_cleared(udata, sizeof(ucmd),
				 udata->inlen - sizeof(ucmd))) {
		pr_debug("inlen is not supported\n");
		return ERR_PTR(-EOPNOTSUPP);
	}

	if (udata->outlen)
		return ERR_PTR(-EOPNOTSUPP);

	dev = to_mdev(pd->device);

	if (init_attr->wq_type != IB_WQT_RQ) {
		pr_debug("unsupported wq type %d\n", init_attr->wq_type);
		return ERR_PTR(-EOPNOTSUPP);
	}

	if (init_attr->create_flags) {
		pr_debug("unsupported create_flags %u\n",
			 init_attr->create_flags);
		return ERR_PTR(-EOPNOTSUPP);
	}

	qp = kzalloc(sizeof(*qp), GFP_KERNEL);
	if (!qp)
		return ERR_PTR(-ENOMEM);

	qp->pri.vid = 0xFFFF;
	qp->alt.vid = 0xFFFF;

	memset(&ib_qp_init_attr, 0, sizeof(ib_qp_init_attr));
	ib_qp_init_attr.qp_context = init_attr->wq_context;
	ib_qp_init_attr.qp_type = IB_QPT_RAW_PACKET;
	ib_qp_init_attr.cap.max_recv_wr = init_attr->max_wr;
	ib_qp_init_attr.cap.max_recv_sge = init_attr->max_sge;
	ib_qp_init_attr.recv_cq = init_attr->cq;
	ib_qp_init_attr.send_cq = ib_qp_init_attr.recv_cq; /* Dummy CQ */

	err = create_qp_common(dev, pd, MLX4_IB_RWQ_SRC, &ib_qp_init_attr,
			       udata, 0, &qp);
	if (err) {
		kfree(qp);
		return ERR_PTR(err);
	}

	qp->ibwq.event_handler = init_attr->event_handler;
	qp->ibwq.wq_num = qp->mqp.qpn;
	qp->ibwq.state = IB_WQS_RESET;

	return &qp->ibwq;
}

static int ib_wq2qp_state(enum ib_wq_state state)
{
	switch (state) {
	case IB_WQS_RESET:
		return IB_QPS_RESET;
	case IB_WQS_RDY:
		return IB_QPS_RTR;
	default:
		return IB_QPS_ERR;
	}
}

static int _mlx4_ib_modify_wq(struct ib_wq *ibwq, enum ib_wq_state new_state)
{
	struct mlx4_ib_qp *qp = to_mqp((struct ib_qp *)ibwq);
	enum ib_qp_state qp_cur_state;
	enum ib_qp_state qp_new_state;
	int attr_mask;
	int err;

	/* ib_qp.state represents the WQ HW state while ib_wq.state represents
	 * the WQ logic state.
	 */
	qp_cur_state = qp->state;
	qp_new_state = ib_wq2qp_state(new_state);

	if (ib_wq2qp_state(new_state) == qp_cur_state)
		return 0;

	if (new_state == IB_WQS_RDY) {
		struct ib_qp_attr attr = {};

		attr.port_num = qp->port;
		attr_mask = IB_QP_PORT;

		err = __mlx4_ib_modify_qp(ibwq, MLX4_IB_RWQ_SRC, &attr,
					  attr_mask, IB_QPS_RESET, IB_QPS_INIT);
		if (err) {
			pr_debug("WQN=0x%06x failed to apply RST->INIT on the HW QP\n",
				 ibwq->wq_num);
			return err;
		}

		qp_cur_state = IB_QPS_INIT;
	}

	attr_mask = 0;
	err = __mlx4_ib_modify_qp(ibwq, MLX4_IB_RWQ_SRC, NULL, attr_mask,
				  qp_cur_state,  qp_new_state);

	if (err && (qp_cur_state == IB_QPS_INIT)) {
		qp_new_state = IB_QPS_RESET;
		if (__mlx4_ib_modify_qp(ibwq, MLX4_IB_RWQ_SRC, NULL,
					attr_mask, IB_QPS_INIT, IB_QPS_RESET)) {
			pr_warn("WQN=0x%06x failed with reverting HW's resources failure\n",
				ibwq->wq_num);
			qp_new_state = IB_QPS_INIT;
		}
	}

	qp->state = qp_new_state;

	return err;
}

int mlx4_ib_modify_wq(struct ib_wq *ibwq, struct ib_wq_attr *wq_attr,
		      u32 wq_attr_mask, struct ib_udata *udata)
{
	struct mlx4_ib_qp *qp = to_mqp((struct ib_qp *)ibwq);
	struct mlx4_ib_modify_wq ucmd = {};
	size_t required_cmd_sz;
	enum ib_wq_state cur_state, new_state;
	int err = 0;

	required_cmd_sz = offsetof(typeof(ucmd), reserved) +
				   sizeof(ucmd.reserved);
	if (udata->inlen < required_cmd_sz)
		return -EINVAL;

	if (udata->inlen > sizeof(ucmd) &&
	    !ib_is_udata_cleared(udata, sizeof(ucmd),
				 udata->inlen - sizeof(ucmd)))
		return -EOPNOTSUPP;

	if (ib_copy_from_udata(&ucmd, udata, min(sizeof(ucmd), udata->inlen)))
		return -EFAULT;

	if (ucmd.comp_mask || ucmd.reserved)
		return -EOPNOTSUPP;

	if (wq_attr_mask & IB_WQ_FLAGS)
		return -EOPNOTSUPP;

	cur_state = wq_attr_mask & IB_WQ_CUR_STATE ? wq_attr->curr_wq_state :
						     ibwq->state;
	new_state = wq_attr_mask & IB_WQ_STATE ? wq_attr->wq_state : cur_state;

	if (cur_state  < IB_WQS_RESET || cur_state  > IB_WQS_ERR ||
	    new_state < IB_WQS_RESET || new_state > IB_WQS_ERR)
		return -EINVAL;

	if ((new_state == IB_WQS_RDY) && (cur_state == IB_WQS_ERR))
		return -EINVAL;

	if ((new_state == IB_WQS_ERR) && (cur_state == IB_WQS_RESET))
		return -EINVAL;

	/* Need to protect against the parent RSS which also may modify WQ
	 * state.
	 */
	mutex_lock(&qp->mutex);

	/* Can update HW state only if a RSS QP has already associated to this
	 * WQ, so we can apply its port on the WQ.
	 */
	if (qp->rss_usecnt)
		err = _mlx4_ib_modify_wq(ibwq, new_state);

	if (!err)
		ibwq->state = new_state;

	mutex_unlock(&qp->mutex);

	return err;
}

int mlx4_ib_destroy_wq(struct ib_wq *ibwq)
{
	struct mlx4_ib_dev *dev = to_mdev(ibwq->device);
	struct mlx4_ib_qp *qp = to_mqp((struct ib_qp *)ibwq);

	if (qp->counter_index)
		mlx4_ib_free_qp_counter(dev, qp);

	destroy_qp_common(dev, qp, MLX4_IB_RWQ_SRC, 1);

	kfree(qp);

	return 0;
}

struct ib_rwq_ind_table
*mlx4_ib_create_rwq_ind_table(struct ib_device *device,
			      struct ib_rwq_ind_table_init_attr *init_attr,
			      struct ib_udata *udata)
{
	struct ib_rwq_ind_table *rwq_ind_table;
	struct mlx4_ib_create_rwq_ind_tbl_resp resp = {};
	unsigned int ind_tbl_size = 1 << init_attr->log_ind_tbl_size;
	unsigned int base_wqn;
	size_t min_resp_len;
	int i;
	int err;

	if (udata->inlen > 0 &&
	    !ib_is_udata_cleared(udata, 0,
				 udata->inlen))
		return ERR_PTR(-EOPNOTSUPP);

	min_resp_len = offsetof(typeof(resp), reserved) + sizeof(resp.reserved);
	if (udata->outlen && udata->outlen < min_resp_len)
		return ERR_PTR(-EINVAL);

	if (ind_tbl_size >
	    device->attrs.rss_caps.max_rwq_indirection_table_size) {
		pr_debug("log_ind_tbl_size = %d is bigger than supported = %d\n",
			 ind_tbl_size,
			 device->attrs.rss_caps.max_rwq_indirection_table_size);
		return ERR_PTR(-EINVAL);
	}

	base_wqn = init_attr->ind_tbl[0]->wq_num;

	if (base_wqn % ind_tbl_size) {
		pr_debug("WQN=0x%x isn't aligned with indirection table size\n",
			 base_wqn);
		return ERR_PTR(-EINVAL);
	}

	for (i = 1; i < ind_tbl_size; i++) {
		if (++base_wqn != init_attr->ind_tbl[i]->wq_num) {
			pr_debug("indirection table's WQNs aren't consecutive\n");
			return ERR_PTR(-EINVAL);
		}
	}

	rwq_ind_table = kzalloc(sizeof(*rwq_ind_table), GFP_KERNEL);
	if (!rwq_ind_table)
		return ERR_PTR(-ENOMEM);

	if (udata->outlen) {
		resp.response_length = offsetof(typeof(resp), response_length) +
					sizeof(resp.response_length);
		err = ib_copy_to_udata(udata, &resp, resp.response_length);
		if (err)
			goto err;
	}

	return rwq_ind_table;

err:
	kfree(rwq_ind_table);
	return ERR_PTR(err);
}

int mlx4_ib_destroy_rwq_ind_table(struct ib_rwq_ind_table *ib_rwq_ind_tbl)
{
	kfree(ib_rwq_ind_tbl);
	return 0;
}<|MERGE_RESOLUTION|>--- conflicted
+++ resolved
@@ -1175,23 +1175,10 @@
 		if (err)
 			goto err_mtt;
 
-<<<<<<< HEAD
-		qp->sq.wrid = kmalloc_array(qp->sq.wqe_cnt, sizeof(u64),
-					GFP_KERNEL | __GFP_NOWARN);
-		if (!qp->sq.wrid)
-			qp->sq.wrid = __vmalloc(qp->sq.wqe_cnt * sizeof(u64),
-						GFP_KERNEL, PAGE_KERNEL);
-		qp->rq.wrid = kmalloc_array(qp->rq.wqe_cnt, sizeof(u64),
-					GFP_KERNEL | __GFP_NOWARN);
-		if (!qp->rq.wrid)
-			qp->rq.wrid = __vmalloc(qp->rq.wqe_cnt * sizeof(u64),
-						GFP_KERNEL, PAGE_KERNEL);
-=======
 		qp->sq.wrid = kvmalloc_array(qp->sq.wqe_cnt,
 					     sizeof(u64), GFP_KERNEL);
 		qp->rq.wrid = kvmalloc_array(qp->rq.wqe_cnt,
 					     sizeof(u64), GFP_KERNEL);
->>>>>>> bb176f67
 		if (!qp->sq.wrid || !qp->rq.wrid) {
 			err = -ENOMEM;
 			goto err_wrid;
@@ -1548,12 +1535,9 @@
 	int sup_u_create_flags = MLX4_IB_QP_BLOCK_MULTICAST_LOOPBACK;
 	u16 xrcdn = 0;
 
-<<<<<<< HEAD
-=======
 	if (init_attr->rwq_ind_tbl)
 		return _mlx4_ib_create_qp_rss(pd, init_attr, udata);
 
->>>>>>> bb176f67
 	/*
 	 * We only support LSO, vendor flag1, and multicast loopback blocking,
 	 * and only for kernel UD QPs.
@@ -1608,13 +1592,8 @@
 		/* fall through */
 	case IB_QPT_UD:
 	{
-<<<<<<< HEAD
-		err = create_qp_common(to_mdev(pd->device), pd, init_attr,
-				       udata, 0, &qp);
-=======
 		err = create_qp_common(to_mdev(pd->device), pd,	MLX4_IB_QP_SRC,
 				       init_attr, udata, 0, &qp);
->>>>>>> bb176f67
 		if (err) {
 			kfree(qp);
 			return ERR_PTR(err);
@@ -1644,13 +1623,8 @@
 			sqpn = get_sqp_num(to_mdev(pd->device), init_attr);
 		}
 
-<<<<<<< HEAD
-		err = create_qp_common(to_mdev(pd->device), pd, init_attr, udata,
-				       sqpn, &qp);
-=======
 		err = create_qp_common(to_mdev(pd->device), pd, MLX4_IB_QP_SRC,
 				       init_attr, udata, sqpn, &qp);
->>>>>>> bb176f67
 		if (err)
 			return ERR_PTR(err);
 
