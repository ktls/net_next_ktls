--- conflicted
+++ resolved
@@ -975,32 +975,7 @@
 	return msix_capability_init(dev, entries, nvec, affd);
 }
 
-<<<<<<< HEAD
-void pci_msix_shutdown(struct pci_dev *dev)
-=======
-/**
- * pci_enable_msix - configure device's MSI-X capability structure
- * @dev: pointer to the pci_dev data structure of MSI-X device function
- * @entries: pointer to an array of MSI-X entries (optional)
- * @nvec: number of MSI-X irqs requested for allocation by device driver
- *
- * Setup the MSI-X capability structure of device function with the number
- * of requested irqs upon its software driver call to request for
- * MSI-X mode enabled on its hardware device function. A return of zero
- * indicates the successful configuration of MSI-X capability structure
- * with new allocated MSI-X irqs. A return of < 0 indicates a failure.
- * Or a return of > 0 indicates that driver request is exceeding the number
- * of irqs or MSI-X vectors available. Driver should use the returned value to
- * re-send its request.
- **/
-int pci_enable_msix(struct pci_dev *dev, struct msix_entry *entries, int nvec)
-{
-	return __pci_enable_msix(dev, entries, nvec, NULL);
-}
-EXPORT_SYMBOL(pci_enable_msix);
-
 static void pci_msix_shutdown(struct pci_dev *dev)
->>>>>>> 3146c8f4
 {
 	struct msi_desc *entry;
 
