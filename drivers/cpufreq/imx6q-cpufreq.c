/*
 * Copyright (C) 2013 Freescale Semiconductor, Inc.
 *
 * This program is free software; you can redistribute it and/or modify
 * it under the terms of the GNU General Public License version 2 as
 * published by the Free Software Foundation.
 */

#include <linux/clk.h>
#include <linux/cpu.h>
#include <linux/cpufreq.h>
#include <linux/delay.h>
#include <linux/err.h>
#include <linux/module.h>
#include <linux/of.h>
#include <linux/pm_opp.h>
#include <linux/platform_device.h>
#include <linux/regulator/consumer.h>

#define PU_SOC_VOLTAGE_NORMAL	1250000
#define PU_SOC_VOLTAGE_HIGH	1275000
#define FREQ_1P2_GHZ		1200000000

static struct regulator *arm_reg;
static struct regulator *pu_reg;
static struct regulator *soc_reg;

static struct clk *arm_clk;
static struct clk *pll1_sys_clk;
static struct clk *pll1_sw_clk;
static struct clk *step_clk;
static struct clk *pll2_pfd2_396m_clk;

static struct device *cpu_dev;
static struct cpufreq_frequency_table *freq_table;
static unsigned int transition_latency;

static unsigned int imx6q_get_speed(unsigned int cpu)
{
	return clk_get_rate(arm_clk) / 1000;
}

static int imx6q_set_target(struct cpufreq_policy *policy, unsigned int index)
{
	struct dev_pm_opp *opp;
	unsigned long freq_hz, volt, volt_old;
	unsigned int old_freq, new_freq;
	int ret;

	new_freq = freq_table[index].frequency;
	freq_hz = new_freq * 1000;
	old_freq = clk_get_rate(arm_clk) / 1000;

	rcu_read_lock();
	opp = dev_pm_opp_find_freq_ceil(cpu_dev, &freq_hz);
	if (IS_ERR(opp)) {
		rcu_read_unlock();
		dev_err(cpu_dev, "failed to find OPP for %ld\n", freq_hz);
		return PTR_ERR(opp);
	}

	volt = dev_pm_opp_get_voltage(opp);
	rcu_read_unlock();
	volt_old = regulator_get_voltage(arm_reg);

	dev_dbg(cpu_dev, "%u MHz, %ld mV --> %u MHz, %ld mV\n",
		old_freq / 1000, volt_old / 1000,
		new_freq / 1000, volt / 1000);

	/* scaling up?  scale voltage before frequency */
	if (new_freq > old_freq) {
		ret = regulator_set_voltage_tol(arm_reg, volt, 0);
		if (ret) {
			dev_err(cpu_dev,
				"failed to scale vddarm up: %d\n", ret);
			return ret;
		}

		/*
		 * Need to increase vddpu and vddsoc for safety
		 * if we are about to run at 1.2 GHz.
		 */
		if (new_freq == FREQ_1P2_GHZ / 1000) {
			regulator_set_voltage_tol(pu_reg,
					PU_SOC_VOLTAGE_HIGH, 0);
			regulator_set_voltage_tol(soc_reg,
					PU_SOC_VOLTAGE_HIGH, 0);
		}
	}

	/*
	 * The setpoints are selected per PLL/PDF frequencies, so we need to
	 * reprogram PLL for frequency scaling.  The procedure of reprogramming
	 * PLL1 is as below.
	 *
	 *  - Enable pll2_pfd2_396m_clk and reparent pll1_sw_clk to it
	 *  - Reprogram pll1_sys_clk and reparent pll1_sw_clk back to it
	 *  - Disable pll2_pfd2_396m_clk
	 */
	clk_set_parent(step_clk, pll2_pfd2_396m_clk);
	clk_set_parent(pll1_sw_clk, step_clk);
	if (freq_hz > clk_get_rate(pll2_pfd2_396m_clk)) {
<<<<<<< HEAD
		clk_set_rate(pll1_sys_clk, freqs.new * 1000);
=======
		clk_set_rate(pll1_sys_clk, new_freq * 1000);
>>>>>>> d8ec26d7
		clk_set_parent(pll1_sw_clk, pll1_sys_clk);
	}

	/* Ensure the arm clock divider is what we expect */
	ret = clk_set_rate(arm_clk, new_freq * 1000);
	if (ret) {
		dev_err(cpu_dev, "failed to set clock rate: %d\n", ret);
		regulator_set_voltage_tol(arm_reg, volt_old, 0);
		return ret;
	}

	/* scaling down?  scale voltage after frequency */
	if (new_freq < old_freq) {
		ret = regulator_set_voltage_tol(arm_reg, volt, 0);
		if (ret) {
			dev_warn(cpu_dev,
				 "failed to scale vddarm down: %d\n", ret);
			ret = 0;
		}

		if (old_freq == FREQ_1P2_GHZ / 1000) {
			regulator_set_voltage_tol(pu_reg,
					PU_SOC_VOLTAGE_NORMAL, 0);
			regulator_set_voltage_tol(soc_reg,
					PU_SOC_VOLTAGE_NORMAL, 0);
		}
	}

	return 0;
}

static int imx6q_cpufreq_init(struct cpufreq_policy *policy)
{
	return cpufreq_generic_init(policy, freq_table, transition_latency);
}

static struct cpufreq_driver imx6q_cpufreq_driver = {
	.verify = cpufreq_generic_frequency_table_verify,
	.target_index = imx6q_set_target,
	.get = imx6q_get_speed,
	.init = imx6q_cpufreq_init,
	.exit = cpufreq_generic_exit,
	.name = "imx6q-cpufreq",
	.attr = cpufreq_generic_attr,
};

static int imx6q_cpufreq_probe(struct platform_device *pdev)
{
	struct device_node *np;
	struct dev_pm_opp *opp;
	unsigned long min_volt, max_volt;
	int num, ret;

	cpu_dev = get_cpu_device(0);
	if (!cpu_dev) {
		pr_err("failed to get cpu0 device\n");
		return -ENODEV;
	}

	np = of_node_get(cpu_dev->of_node);
	if (!np) {
		dev_err(cpu_dev, "failed to find cpu0 node\n");
		return -ENOENT;
	}

	arm_clk = devm_clk_get(cpu_dev, "arm");
	pll1_sys_clk = devm_clk_get(cpu_dev, "pll1_sys");
	pll1_sw_clk = devm_clk_get(cpu_dev, "pll1_sw");
	step_clk = devm_clk_get(cpu_dev, "step");
	pll2_pfd2_396m_clk = devm_clk_get(cpu_dev, "pll2_pfd2_396m");
	if (IS_ERR(arm_clk) || IS_ERR(pll1_sys_clk) || IS_ERR(pll1_sw_clk) ||
	    IS_ERR(step_clk) || IS_ERR(pll2_pfd2_396m_clk)) {
		dev_err(cpu_dev, "failed to get clocks\n");
		ret = -ENOENT;
		goto put_node;
	}

	arm_reg = devm_regulator_get(cpu_dev, "arm");
	pu_reg = devm_regulator_get(cpu_dev, "pu");
	soc_reg = devm_regulator_get(cpu_dev, "soc");
	if (IS_ERR(arm_reg) || IS_ERR(pu_reg) || IS_ERR(soc_reg)) {
		dev_err(cpu_dev, "failed to get regulators\n");
		ret = -ENOENT;
		goto put_node;
	}

	/* We expect an OPP table supplied by platform */
	num = dev_pm_opp_get_opp_count(cpu_dev);
	if (num < 0) {
		ret = num;
		dev_err(cpu_dev, "no OPP table is found: %d\n", ret);
		goto put_node;
	}

	ret = dev_pm_opp_init_cpufreq_table(cpu_dev, &freq_table);
	if (ret) {
		dev_err(cpu_dev, "failed to init cpufreq table: %d\n", ret);
		goto put_node;
	}

	if (of_property_read_u32(np, "clock-latency", &transition_latency))
		transition_latency = CPUFREQ_ETERNAL;

	/*
	 * OPP is maintained in order of increasing frequency, and
	 * freq_table initialised from OPP is therefore sorted in the
	 * same order.
	 */
	rcu_read_lock();
	opp = dev_pm_opp_find_freq_exact(cpu_dev,
				  freq_table[0].frequency * 1000, true);
	min_volt = dev_pm_opp_get_voltage(opp);
	opp = dev_pm_opp_find_freq_exact(cpu_dev,
				  freq_table[--num].frequency * 1000, true);
	max_volt = dev_pm_opp_get_voltage(opp);
	rcu_read_unlock();
	ret = regulator_set_voltage_time(arm_reg, min_volt, max_volt);
	if (ret > 0)
		transition_latency += ret * 1000;

	/* Count vddpu and vddsoc latency in for 1.2 GHz support */
	if (freq_table[num].frequency == FREQ_1P2_GHZ / 1000) {
		ret = regulator_set_voltage_time(pu_reg, PU_SOC_VOLTAGE_NORMAL,
						 PU_SOC_VOLTAGE_HIGH);
		if (ret > 0)
			transition_latency += ret * 1000;
		ret = regulator_set_voltage_time(soc_reg, PU_SOC_VOLTAGE_NORMAL,
						 PU_SOC_VOLTAGE_HIGH);
		if (ret > 0)
			transition_latency += ret * 1000;
	}

	ret = cpufreq_register_driver(&imx6q_cpufreq_driver);
	if (ret) {
		dev_err(cpu_dev, "failed register driver: %d\n", ret);
		goto free_freq_table;
	}

	of_node_put(np);
	return 0;

free_freq_table:
	dev_pm_opp_free_cpufreq_table(cpu_dev, &freq_table);
put_node:
	of_node_put(np);
	return ret;
}

static int imx6q_cpufreq_remove(struct platform_device *pdev)
{
	cpufreq_unregister_driver(&imx6q_cpufreq_driver);
	dev_pm_opp_free_cpufreq_table(cpu_dev, &freq_table);

	return 0;
}

static struct platform_driver imx6q_cpufreq_platdrv = {
	.driver = {
		.name	= "imx6q-cpufreq",
		.owner	= THIS_MODULE,
	},
	.probe		= imx6q_cpufreq_probe,
	.remove		= imx6q_cpufreq_remove,
};
module_platform_driver(imx6q_cpufreq_platdrv);

MODULE_AUTHOR("Shawn Guo <shawn.guo@linaro.org>");
MODULE_DESCRIPTION("Freescale i.MX6Q cpufreq driver");
MODULE_LICENSE("GPL");<|MERGE_RESOLUTION|>--- conflicted
+++ resolved
@@ -100,11 +100,7 @@
 	clk_set_parent(step_clk, pll2_pfd2_396m_clk);
 	clk_set_parent(pll1_sw_clk, step_clk);
 	if (freq_hz > clk_get_rate(pll2_pfd2_396m_clk)) {
-<<<<<<< HEAD
-		clk_set_rate(pll1_sys_clk, freqs.new * 1000);
-=======
 		clk_set_rate(pll1_sys_clk, new_freq * 1000);
->>>>>>> d8ec26d7
 		clk_set_parent(pll1_sw_clk, pll1_sys_clk);
 	}
 
