/*
 * Copyright © 2006-2007 Intel Corporation
 *
 * Permission is hereby granted, free of charge, to any person obtaining a
 * copy of this software and associated documentation files (the "Software"),
 * to deal in the Software without restriction, including without limitation
 * the rights to use, copy, modify, merge, publish, distribute, sublicense,
 * and/or sell copies of the Software, and to permit persons to whom the
 * Software is furnished to do so, subject to the following conditions:
 *
 * The above copyright notice and this permission notice (including the next
 * paragraph) shall be included in all copies or substantial portions of the
 * Software.
 *
 * THE SOFTWARE IS PROVIDED "AS IS", WITHOUT WARRANTY OF ANY KIND, EXPRESS OR
 * IMPLIED, INCLUDING BUT NOT LIMITED TO THE WARRANTIES OF MERCHANTABILITY,
 * FITNESS FOR A PARTICULAR PURPOSE AND NONINFRINGEMENT.  IN NO EVENT SHALL
 * THE AUTHORS OR COPYRIGHT HOLDERS BE LIABLE FOR ANY CLAIM, DAMAGES OR OTHER
 * LIABILITY, WHETHER IN AN ACTION OF CONTRACT, TORT OR OTHERWISE, ARISING
 * FROM, OUT OF OR IN CONNECTION WITH THE SOFTWARE OR THE USE OR OTHER
 * DEALINGS IN THE SOFTWARE.
 *
 * Authors:
 *	Eric Anholt <eric@anholt.net>
 */

#include <linux/dmi.h>
#include <linux/i2c.h>
#include <linux/slab.h>
#include "drmP.h"
#include "drm.h"
#include "drm_crtc.h"
#include "drm_crtc_helper.h"
#include "drm_edid.h"
#include "intel_drv.h"
#include "i915_drm.h"
#include "i915_drv.h"

/* Here's the desired hotplug mode */
#define ADPA_HOTPLUG_BITS (ADPA_CRT_HOTPLUG_PERIOD_128 |		\
			   ADPA_CRT_HOTPLUG_WARMUP_10MS |		\
			   ADPA_CRT_HOTPLUG_SAMPLE_4S |			\
			   ADPA_CRT_HOTPLUG_VOLTAGE_50 |		\
			   ADPA_CRT_HOTPLUG_VOLREF_325MV |		\
			   ADPA_CRT_HOTPLUG_ENABLE)

struct intel_crt {
	struct intel_encoder base;
	bool force_hotplug_required;
};

static struct intel_crt *intel_attached_crt(struct drm_connector *connector)
{
	return container_of(intel_attached_encoder(connector),
			    struct intel_crt, base);
}

static void pch_crt_dpms(struct drm_encoder *encoder, int mode)
{
	struct drm_device *dev = encoder->dev;
	struct drm_i915_private *dev_priv = dev->dev_private;
	u32 temp;

	temp = I915_READ(PCH_ADPA);
	temp &= ~ADPA_DAC_ENABLE;

	switch (mode) {
	case DRM_MODE_DPMS_ON:
		temp |= ADPA_DAC_ENABLE;
		break;
	case DRM_MODE_DPMS_STANDBY:
	case DRM_MODE_DPMS_SUSPEND:
	case DRM_MODE_DPMS_OFF:
		/* Just leave port enable cleared */
		break;
	}

	I915_WRITE(PCH_ADPA, temp);
}

static void gmch_crt_dpms(struct drm_encoder *encoder, int mode)
{
	struct drm_device *dev = encoder->dev;
	struct drm_i915_private *dev_priv = dev->dev_private;
	u32 temp;

	temp = I915_READ(ADPA);
	temp &= ~(ADPA_HSYNC_CNTL_DISABLE | ADPA_VSYNC_CNTL_DISABLE);
	temp &= ~ADPA_DAC_ENABLE;

	if (IS_VALLEYVIEW(dev) && mode != DRM_MODE_DPMS_ON)
		mode = DRM_MODE_DPMS_OFF;

	switch (mode) {
	case DRM_MODE_DPMS_ON:
		temp |= ADPA_DAC_ENABLE;
		break;
	case DRM_MODE_DPMS_STANDBY:
		temp |= ADPA_DAC_ENABLE | ADPA_HSYNC_CNTL_DISABLE;
		break;
	case DRM_MODE_DPMS_SUSPEND:
		temp |= ADPA_DAC_ENABLE | ADPA_VSYNC_CNTL_DISABLE;
		break;
	case DRM_MODE_DPMS_OFF:
		temp |= ADPA_HSYNC_CNTL_DISABLE | ADPA_VSYNC_CNTL_DISABLE;
		break;
	}

	I915_WRITE(ADPA, temp);
}

static int intel_crt_mode_valid(struct drm_connector *connector,
				struct drm_display_mode *mode)
{
	struct drm_device *dev = connector->dev;

	int max_clock = 0;
	if (mode->flags & DRM_MODE_FLAG_DBLSCAN)
		return MODE_NO_DBLESCAN;

	if (mode->clock < 25000)
		return MODE_CLOCK_LOW;

	if (IS_GEN2(dev))
		max_clock = 350000;
	else
		max_clock = 400000;
	if (mode->clock > max_clock)
		return MODE_CLOCK_HIGH;

	return MODE_OK;
}

static bool intel_crt_mode_fixup(struct drm_encoder *encoder,
				 const struct drm_display_mode *mode,
				 struct drm_display_mode *adjusted_mode)
{
	return true;
}

static void intel_crt_mode_set(struct drm_encoder *encoder,
			       struct drm_display_mode *mode,
			       struct drm_display_mode *adjusted_mode)
{

	struct drm_device *dev = encoder->dev;
	struct drm_crtc *crtc = encoder->crtc;
	struct intel_crtc *intel_crtc = to_intel_crtc(crtc);
	struct drm_i915_private *dev_priv = dev->dev_private;
	int dpll_md_reg;
	u32 adpa, dpll_md;
	u32 adpa_reg;

	dpll_md_reg = DPLL_MD(intel_crtc->pipe);

	if (HAS_PCH_SPLIT(dev))
		adpa_reg = PCH_ADPA;
	else
		adpa_reg = ADPA;

	/*
	 * Disable separate mode multiplier used when cloning SDVO to CRT
	 * XXX this needs to be adjusted when we really are cloning
	 */
	if (INTEL_INFO(dev)->gen >= 4 && !HAS_PCH_SPLIT(dev)) {
		dpll_md = I915_READ(dpll_md_reg);
		I915_WRITE(dpll_md_reg,
			   dpll_md & ~DPLL_MD_UDI_MULTIPLIER_MASK);
	}

	adpa = ADPA_HOTPLUG_BITS;
	if (adjusted_mode->flags & DRM_MODE_FLAG_PHSYNC)
		adpa |= ADPA_HSYNC_ACTIVE_HIGH;
	if (adjusted_mode->flags & DRM_MODE_FLAG_PVSYNC)
		adpa |= ADPA_VSYNC_ACTIVE_HIGH;

	/* For CPT allow 3 pipe config, for others just use A or B */
	if (HAS_PCH_CPT(dev))
		adpa |= PORT_TRANS_SEL_CPT(intel_crtc->pipe);
	else if (intel_crtc->pipe == 0)
		adpa |= ADPA_PIPE_A_SELECT;
	else
		adpa |= ADPA_PIPE_B_SELECT;

	if (!HAS_PCH_SPLIT(dev))
		I915_WRITE(BCLRPAT(intel_crtc->pipe), 0);

	I915_WRITE(adpa_reg, adpa);
}

static bool intel_ironlake_crt_detect_hotplug(struct drm_connector *connector)
{
	struct drm_device *dev = connector->dev;
	struct intel_crt *crt = intel_attached_crt(connector);
	struct drm_i915_private *dev_priv = dev->dev_private;
	u32 adpa;
	bool ret;

	/* The first time through, trigger an explicit detection cycle */
	if (crt->force_hotplug_required) {
		bool turn_off_dac = HAS_PCH_SPLIT(dev);
		u32 save_adpa;

		crt->force_hotplug_required = 0;

		save_adpa = adpa = I915_READ(PCH_ADPA);
		DRM_DEBUG_KMS("trigger hotplug detect cycle: adpa=0x%x\n", adpa);

		adpa |= ADPA_CRT_HOTPLUG_FORCE_TRIGGER;
		if (turn_off_dac)
			adpa &= ~ADPA_DAC_ENABLE;

		I915_WRITE(PCH_ADPA, adpa);

		if (wait_for((I915_READ(PCH_ADPA) & ADPA_CRT_HOTPLUG_FORCE_TRIGGER) == 0,
			     1000))
			DRM_DEBUG_KMS("timed out waiting for FORCE_TRIGGER");

		if (turn_off_dac) {
			I915_WRITE(PCH_ADPA, save_adpa);
			POSTING_READ(PCH_ADPA);
		}
	}

	/* Check the status to see if both blue and green are on now */
	adpa = I915_READ(PCH_ADPA);
	if ((adpa & ADPA_CRT_HOTPLUG_MONITOR_MASK) != 0)
		ret = true;
	else
		ret = false;
	DRM_DEBUG_KMS("ironlake hotplug adpa=0x%x, result %d\n", adpa, ret);

	return ret;
}

static bool valleyview_crt_detect_hotplug(struct drm_connector *connector)
{
	struct drm_device *dev = connector->dev;
	struct drm_i915_private *dev_priv = dev->dev_private;
	u32 adpa;
	bool ret;
	u32 save_adpa;

	save_adpa = adpa = I915_READ(ADPA);
	DRM_DEBUG_KMS("trigger hotplug detect cycle: adpa=0x%x\n", adpa);

	adpa |= ADPA_CRT_HOTPLUG_FORCE_TRIGGER;

	I915_WRITE(ADPA, adpa);

	if (wait_for((I915_READ(ADPA) & ADPA_CRT_HOTPLUG_FORCE_TRIGGER) == 0,
		     1000)) {
		DRM_DEBUG_KMS("timed out waiting for FORCE_TRIGGER");
		I915_WRITE(ADPA, save_adpa);
	}

	/* Check the status to see if both blue and green are on now */
	adpa = I915_READ(ADPA);
	if ((adpa & ADPA_CRT_HOTPLUG_MONITOR_MASK) != 0)
		ret = true;
	else
		ret = false;

	DRM_DEBUG_KMS("valleyview hotplug adpa=0x%x, result %d\n", adpa, ret);

	/* FIXME: debug force function and remove */
	ret = true;

	return ret;
}

/**
 * Uses CRT_HOTPLUG_EN and CRT_HOTPLUG_STAT to detect CRT presence.
 *
 * Not for i915G/i915GM
 *
 * \return true if CRT is connected.
 * \return false if CRT is disconnected.
 */
static bool intel_crt_detect_hotplug(struct drm_connector *connector)
{
	struct drm_device *dev = connector->dev;
	struct drm_i915_private *dev_priv = dev->dev_private;
	u32 hotplug_en, orig, stat;
	bool ret = false;
	int i, tries = 0;

	if (HAS_PCH_SPLIT(dev))
		return intel_ironlake_crt_detect_hotplug(connector);

	if (IS_VALLEYVIEW(dev))
		return valleyview_crt_detect_hotplug(connector);

	/*
	 * On 4 series desktop, CRT detect sequence need to be done twice
	 * to get a reliable result.
	 */

	if (IS_G4X(dev) && !IS_GM45(dev))
		tries = 2;
	else
		tries = 1;
	hotplug_en = orig = I915_READ(PORT_HOTPLUG_EN);
	hotplug_en |= CRT_HOTPLUG_FORCE_DETECT;

	for (i = 0; i < tries ; i++) {
		/* turn on the FORCE_DETECT */
		I915_WRITE(PORT_HOTPLUG_EN, hotplug_en);
		/* wait for FORCE_DETECT to go off */
		if (wait_for((I915_READ(PORT_HOTPLUG_EN) &
			      CRT_HOTPLUG_FORCE_DETECT) == 0,
			     1000))
			DRM_DEBUG_KMS("timed out waiting for FORCE_DETECT to go off");
	}

	stat = I915_READ(PORT_HOTPLUG_STAT);
	if ((stat & CRT_HOTPLUG_MONITOR_MASK) != CRT_HOTPLUG_MONITOR_NONE)
		ret = true;

	/* clear the interrupt we just generated, if any */
	I915_WRITE(PORT_HOTPLUG_STAT, CRT_HOTPLUG_INT_STATUS);

	/* and put the bits back */
	I915_WRITE(PORT_HOTPLUG_EN, orig);

	return ret;
}

static struct edid *intel_crt_get_edid(struct drm_connector *connector,
				struct i2c_adapter *i2c)
{
	struct edid *edid;

	edid = drm_get_edid(connector, i2c);

	if (!edid && !intel_gmbus_is_forced_bit(i2c)) {
		DRM_DEBUG_KMS("CRT GMBUS EDID read failed, retry using GPIO bit-banging\n");
		intel_gmbus_force_bit(i2c, true);
		edid = drm_get_edid(connector, i2c);
		intel_gmbus_force_bit(i2c, false);
	}

	return edid;
}

/* local version of intel_ddc_get_modes() to use intel_crt_get_edid() */
static int intel_crt_ddc_get_modes(struct drm_connector *connector,
				struct i2c_adapter *adapter)
{
	struct edid *edid;

	edid = intel_crt_get_edid(connector, adapter);
	if (!edid)
		return 0;

	return intel_connector_update_modes(connector, edid);
}

static bool intel_crt_detect_ddc(struct drm_connector *connector)
{
	struct intel_crt *crt = intel_attached_crt(connector);
	struct drm_i915_private *dev_priv = crt->base.base.dev->dev_private;
	struct edid *edid;
	struct i2c_adapter *i2c;

	BUG_ON(crt->base.type != INTEL_OUTPUT_ANALOG);
<<<<<<< HEAD

	i2c = intel_gmbus_get_adapter(dev_priv, dev_priv->crt_ddc_pin);
	edid = drm_get_edid(connector, i2c);

=======

	i2c = intel_gmbus_get_adapter(dev_priv, dev_priv->crt_ddc_pin);
	edid = intel_crt_get_edid(connector, i2c);

>>>>>>> 9450d57e
	if (edid) {
		bool is_digital = edid->input & DRM_EDID_INPUT_DIGITAL;

		/*
		 * This may be a DVI-I connector with a shared DDC
		 * link between analog and digital outputs, so we
		 * have to check the EDID input spec of the attached device.
		 */
		if (!is_digital) {
			DRM_DEBUG_KMS("CRT detected via DDC:0x50 [EDID]\n");
			return true;
		}

		DRM_DEBUG_KMS("CRT not detected via DDC:0x50 [EDID reports a digital panel]\n");
	} else {
		DRM_DEBUG_KMS("CRT not detected via DDC:0x50 [no valid EDID found]\n");
	}

	kfree(edid);

	return false;
}

static enum drm_connector_status
intel_crt_load_detect(struct intel_crt *crt)
{
	struct drm_device *dev = crt->base.base.dev;
	struct drm_i915_private *dev_priv = dev->dev_private;
	uint32_t pipe = to_intel_crtc(crt->base.base.crtc)->pipe;
	uint32_t save_bclrpat;
	uint32_t save_vtotal;
	uint32_t vtotal, vactive;
	uint32_t vsample;
	uint32_t vblank, vblank_start, vblank_end;
	uint32_t dsl;
	uint32_t bclrpat_reg;
	uint32_t vtotal_reg;
	uint32_t vblank_reg;
	uint32_t vsync_reg;
	uint32_t pipeconf_reg;
	uint32_t pipe_dsl_reg;
	uint8_t	st00;
	enum drm_connector_status status;

	DRM_DEBUG_KMS("starting load-detect on CRT\n");

	bclrpat_reg = BCLRPAT(pipe);
	vtotal_reg = VTOTAL(pipe);
	vblank_reg = VBLANK(pipe);
	vsync_reg = VSYNC(pipe);
	pipeconf_reg = PIPECONF(pipe);
	pipe_dsl_reg = PIPEDSL(pipe);

	save_bclrpat = I915_READ(bclrpat_reg);
	save_vtotal = I915_READ(vtotal_reg);
	vblank = I915_READ(vblank_reg);

	vtotal = ((save_vtotal >> 16) & 0xfff) + 1;
	vactive = (save_vtotal & 0x7ff) + 1;

	vblank_start = (vblank & 0xfff) + 1;
	vblank_end = ((vblank >> 16) & 0xfff) + 1;

	/* Set the border color to purple. */
	I915_WRITE(bclrpat_reg, 0x500050);

	if (!IS_GEN2(dev)) {
		uint32_t pipeconf = I915_READ(pipeconf_reg);
		I915_WRITE(pipeconf_reg, pipeconf | PIPECONF_FORCE_BORDER);
		POSTING_READ(pipeconf_reg);
		/* Wait for next Vblank to substitue
		 * border color for Color info */
		intel_wait_for_vblank(dev, pipe);
		st00 = I915_READ8(VGA_MSR_WRITE);
		status = ((st00 & (1 << 4)) != 0) ?
			connector_status_connected :
			connector_status_disconnected;

		I915_WRITE(pipeconf_reg, pipeconf);
	} else {
		bool restore_vblank = false;
		int count, detect;

		/*
		* If there isn't any border, add some.
		* Yes, this will flicker
		*/
		if (vblank_start <= vactive && vblank_end >= vtotal) {
			uint32_t vsync = I915_READ(vsync_reg);
			uint32_t vsync_start = (vsync & 0xffff) + 1;

			vblank_start = vsync_start;
			I915_WRITE(vblank_reg,
				   (vblank_start - 1) |
				   ((vblank_end - 1) << 16));
			restore_vblank = true;
		}
		/* sample in the vertical border, selecting the larger one */
		if (vblank_start - vactive >= vtotal - vblank_end)
			vsample = (vblank_start + vactive) >> 1;
		else
			vsample = (vtotal + vblank_end) >> 1;

		/*
		 * Wait for the border to be displayed
		 */
		while (I915_READ(pipe_dsl_reg) >= vactive)
			;
		while ((dsl = I915_READ(pipe_dsl_reg)) <= vsample)
			;
		/*
		 * Watch ST00 for an entire scanline
		 */
		detect = 0;
		count = 0;
		do {
			count++;
			/* Read the ST00 VGA status register */
			st00 = I915_READ8(VGA_MSR_WRITE);
			if (st00 & (1 << 4))
				detect++;
		} while ((I915_READ(pipe_dsl_reg) == dsl));

		/* restore vblank if necessary */
		if (restore_vblank)
			I915_WRITE(vblank_reg, vblank);
		/*
		 * If more than 3/4 of the scanline detected a monitor,
		 * then it is assumed to be present. This works even on i830,
		 * where there isn't any way to force the border color across
		 * the screen
		 */
		status = detect * 4 > count * 3 ?
			 connector_status_connected :
			 connector_status_disconnected;
	}

	/* Restore previous settings */
	I915_WRITE(bclrpat_reg, save_bclrpat);

	return status;
}

static enum drm_connector_status
intel_crt_detect(struct drm_connector *connector, bool force)
{
	struct drm_device *dev = connector->dev;
	struct intel_crt *crt = intel_attached_crt(connector);
	enum drm_connector_status status;
	struct intel_load_detect_pipe tmp;

	if (I915_HAS_HOTPLUG(dev)) {
		/* We can not rely on the HPD pin always being correctly wired
		 * up, for example many KVM do not pass it through, and so
		 * only trust an assertion that the monitor is connected.
		 */
		if (intel_crt_detect_hotplug(connector)) {
			DRM_DEBUG_KMS("CRT detected via hotplug\n");
			return connector_status_connected;
		} else
			DRM_DEBUG_KMS("CRT not detected via hotplug\n");
	}

	if (intel_crt_detect_ddc(connector))
		return connector_status_connected;

	/* Load detection is broken on HPD capable machines. Whoever wants a
	 * broken monitor (without edid) to work behind a broken kvm (that fails
	 * to have the right resistors for HP detection) needs to fix this up.
	 * For now just bail out. */
	if (I915_HAS_HOTPLUG(dev))
		return connector_status_disconnected;

	if (!force)
		return connector->status;

	/* for pre-945g platforms use load detect */
	if (intel_get_load_detect_pipe(&crt->base, connector, NULL,
				       &tmp)) {
		if (intel_crt_detect_ddc(connector))
			status = connector_status_connected;
		else
			status = intel_crt_load_detect(crt);
		intel_release_load_detect_pipe(&crt->base, connector,
					       &tmp);
	} else
		status = connector_status_unknown;

	return status;
}

static void intel_crt_destroy(struct drm_connector *connector)
{
	drm_sysfs_connector_remove(connector);
	drm_connector_cleanup(connector);
	kfree(connector);
}

static int intel_crt_get_modes(struct drm_connector *connector)
{
	struct drm_device *dev = connector->dev;
	struct drm_i915_private *dev_priv = dev->dev_private;
	int ret;
	struct i2c_adapter *i2c;

	i2c = intel_gmbus_get_adapter(dev_priv, dev_priv->crt_ddc_pin);
	ret = intel_crt_ddc_get_modes(connector, i2c);
	if (ret || !IS_G4X(dev))
		return ret;

	/* Try to probe digital port for output in DVI-I -> VGA mode. */
	i2c = intel_gmbus_get_adapter(dev_priv, GMBUS_PORT_DPB);
	return intel_crt_ddc_get_modes(connector, i2c);
}

static int intel_crt_set_property(struct drm_connector *connector,
				  struct drm_property *property,
				  uint64_t value)
{
	return 0;
}

static void intel_crt_reset(struct drm_connector *connector)
{
	struct drm_device *dev = connector->dev;
	struct intel_crt *crt = intel_attached_crt(connector);

	if (HAS_PCH_SPLIT(dev))
		crt->force_hotplug_required = 1;
}

/*
 * Routines for controlling stuff on the analog port
 */

static const struct drm_encoder_helper_funcs pch_encoder_funcs = {
	.mode_fixup = intel_crt_mode_fixup,
	.prepare = intel_encoder_prepare,
	.commit = intel_encoder_commit,
	.mode_set = intel_crt_mode_set,
	.dpms = pch_crt_dpms,
};

static const struct drm_encoder_helper_funcs gmch_encoder_funcs = {
	.mode_fixup = intel_crt_mode_fixup,
	.prepare = intel_encoder_prepare,
	.commit = intel_encoder_commit,
	.mode_set = intel_crt_mode_set,
	.dpms = gmch_crt_dpms,
};

static const struct drm_connector_funcs intel_crt_connector_funcs = {
	.reset = intel_crt_reset,
	.dpms = drm_helper_connector_dpms,
	.detect = intel_crt_detect,
	.fill_modes = drm_helper_probe_single_connector_modes,
	.destroy = intel_crt_destroy,
	.set_property = intel_crt_set_property,
};

static const struct drm_connector_helper_funcs intel_crt_connector_helper_funcs = {
	.mode_valid = intel_crt_mode_valid,
	.get_modes = intel_crt_get_modes,
	.best_encoder = intel_best_encoder,
};

static const struct drm_encoder_funcs intel_crt_enc_funcs = {
	.destroy = intel_encoder_destroy,
};

static int __init intel_no_crt_dmi_callback(const struct dmi_system_id *id)
{
	DRM_INFO("Skipping CRT initialization for %s\n", id->ident);
	return 1;
}

static const struct dmi_system_id intel_no_crt[] = {
	{
		.callback = intel_no_crt_dmi_callback,
		.ident = "ACER ZGB",
		.matches = {
			DMI_MATCH(DMI_SYS_VENDOR, "ACER"),
			DMI_MATCH(DMI_PRODUCT_NAME, "ZGB"),
		},
	},
	{ }
};

void intel_crt_init(struct drm_device *dev)
{
	struct drm_connector *connector;
	struct intel_crt *crt;
	struct intel_connector *intel_connector;
	struct drm_i915_private *dev_priv = dev->dev_private;
	const struct drm_encoder_helper_funcs *encoder_helper_funcs;

	/* Skip machines without VGA that falsely report hotplug events */
	if (dmi_check_system(intel_no_crt))
		return;

	crt = kzalloc(sizeof(struct intel_crt), GFP_KERNEL);
	if (!crt)
		return;

	intel_connector = kzalloc(sizeof(struct intel_connector), GFP_KERNEL);
	if (!intel_connector) {
		kfree(crt);
		return;
	}

	connector = &intel_connector->base;
	drm_connector_init(dev, &intel_connector->base,
			   &intel_crt_connector_funcs, DRM_MODE_CONNECTOR_VGA);

	drm_encoder_init(dev, &crt->base.base, &intel_crt_enc_funcs,
			 DRM_MODE_ENCODER_DAC);

	intel_connector_attach_encoder(intel_connector, &crt->base);

	crt->base.type = INTEL_OUTPUT_ANALOG;
	crt->base.clone_mask = (1 << INTEL_SDVO_NON_TV_CLONE_BIT |
				1 << INTEL_ANALOG_CLONE_BIT |
				1 << INTEL_SDVO_LVDS_CLONE_BIT);
	if (IS_HASWELL(dev))
		crt->base.crtc_mask = (1 << 0);
	else
		crt->base.crtc_mask = (1 << 0) | (1 << 1);

	if (IS_GEN2(dev))
		connector->interlace_allowed = 0;
	else
		connector->interlace_allowed = 1;
	connector->doublescan_allowed = 0;

	if (HAS_PCH_SPLIT(dev))
		encoder_helper_funcs = &pch_encoder_funcs;
	else
		encoder_helper_funcs = &gmch_encoder_funcs;

	drm_encoder_helper_add(&crt->base.base, encoder_helper_funcs);
	drm_connector_helper_add(connector, &intel_crt_connector_helper_funcs);

	drm_sysfs_connector_add(connector);

	if (I915_HAS_HOTPLUG(dev))
		connector->polled = DRM_CONNECTOR_POLL_HPD;
	else
		connector->polled = DRM_CONNECTOR_POLL_CONNECT;

	/*
	 * Configure the automatic hotplug detection stuff
	 */
	crt->force_hotplug_required = 0;
	if (HAS_PCH_SPLIT(dev)) {
		u32 adpa;

		adpa = I915_READ(PCH_ADPA);
		adpa &= ~ADPA_CRT_HOTPLUG_MASK;
		adpa |= ADPA_HOTPLUG_BITS;
		I915_WRITE(PCH_ADPA, adpa);
		POSTING_READ(PCH_ADPA);

		DRM_DEBUG_KMS("pch crt adpa set to 0x%x\n", adpa);
		crt->force_hotplug_required = 1;
	}

	dev_priv->hotplug_supported_mask |= CRT_HOTPLUG_INT_STATUS;
}<|MERGE_RESOLUTION|>--- conflicted
+++ resolved
@@ -364,17 +364,10 @@
 	struct i2c_adapter *i2c;
 
 	BUG_ON(crt->base.type != INTEL_OUTPUT_ANALOG);
-<<<<<<< HEAD
-
-	i2c = intel_gmbus_get_adapter(dev_priv, dev_priv->crt_ddc_pin);
-	edid = drm_get_edid(connector, i2c);
-
-=======
 
 	i2c = intel_gmbus_get_adapter(dev_priv, dev_priv->crt_ddc_pin);
 	edid = intel_crt_get_edid(connector, i2c);
 
->>>>>>> 9450d57e
 	if (edid) {
 		bool is_digital = edid->input & DRM_EDID_INPUT_DIGITAL;
 
